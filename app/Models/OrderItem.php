<?php
namespace App\Models;
use PDO;
<<<<<<< HEAD
use App\Core\Database;
use App\Core\Registry;

=======
use App\Core\Database; 
use App\Core\Registry;
>>>>>>> 70f30834
class OrderItem
{
    private $db;
    private $error_message = '';
    public $item_id;
    public $order_id;
    public $product_id;
    public $quantity;
    public $price;
    public $product_name;
    public $product_image;
    public function __construct(PDO $db)
    {
        $this->db = $db;
    }
    public function getErrorMessage(): string
    {
        return $this->error_message;
    }
    public function create(array $data): int|false
    {
        $sql = "INSERT INTO order_items (order_id, product_id, quantity, price)
                VALUES (:order_id, :product_id, :quantity, :price)";
        $stmt = $this->db->prepare($sql);
        $stmt->bindParam(':order_id', $data['order_id'], PDO::PARAM_INT);
        $stmt->bindParam(':product_id', $data['product_id'], PDO::PARAM_INT);
        $stmt->bindParam(':quantity', $data['quantity'], PDO::PARAM_INT);
<<<<<<< HEAD
        $stmt->bindParam(':price', $data['price']);
        try {
            if ($stmt->execute()) {
                return (int) $this->db->lastInsertId();
=======
        $stmt->bindParam(':price', $data['price']); 
        try {
            if ($stmt->execute()) {
                return (int) $this->db->lastInsertId(); 
>>>>>>> 70f30834
            } else {
                $this->error_message = "Failed to create order item: " . implode(", ", $stmt->errorInfo());
                return false;
            }
        } catch (\PDOException $e) {
            $this->error_message = "Database error creating order item: " . $e->getMessage();
            Registry::get('logger')->error($this->error_message, ['exception' => $e]);
            return false;
        }
    }
    public function createBulk(int $orderId, array $items): bool
    {
        if (empty($items)) {
            $this->error_message = "No items provided for bulk insert.";
            return false;
        }
        $sql = "INSERT INTO order_items (order_id, product_id, quantity, price) VALUES ";
        $valuePlaceholders = [];
        $params = [];
<<<<<<< HEAD
        $paramIndex = 0;
=======
        $paramIndex = 0; 
>>>>>>> 70f30834
        foreach ($items as $item) {
            if (!isset($item['product_id'], $item['quantity'], $item['price'])) {
                $this->error_message = "Invalid item data provided for bulk insert. Missing required keys.";
                Registry::get('logger')->warning($this->error_message, ['item_data' => $item, 'order_id' => $orderId]);
<<<<<<< HEAD
                return false;
=======
                return false; 
>>>>>>> 70f30834
            }
            $orderIdPlaceholder = ":order_id_" . $paramIndex;
            $productIdPlaceholder = ":product_id_" . $paramIndex;
            $quantityPlaceholder = ":quantity_" . $paramIndex;
            $pricePlaceholder = ":price_" . $paramIndex;
            $valuePlaceholders[] = "($orderIdPlaceholder, $productIdPlaceholder, $quantityPlaceholder, $pricePlaceholder)";
            $params[$orderIdPlaceholder] = $orderId;
            $params[$productIdPlaceholder] = $item['product_id'];
            $params[$quantityPlaceholder] = $item['quantity'];
            $params[$pricePlaceholder] = $item['price'];
            $paramIndex++;
        }
        $sql .= implode(', ', $valuePlaceholders);
        $stmt = $this->db->prepare($sql);
        foreach ($params as $placeholder => $value) {
            if (strpos($placeholder, ':order_id_') === 0 || strpos($placeholder, ':product_id_') === 0 || strpos($placeholder, ':quantity_') === 0) {
                $stmt->bindValue($placeholder, $value, PDO::PARAM_INT);
            } elseif (strpos($placeholder, ':price_') === 0) {
<<<<<<< HEAD
                $stmt->bindValue($placeholder, $value);
=======
                $stmt->bindValue($placeholder, $value); 
>>>>>>> 70f30834
            }
        }
        try {
            if ($stmt->execute()) {
<<<<<<< HEAD
                return true;
=======
                return true; 
>>>>>>> 70f30834
            } else {
                $this->error_message = "Bulk order item insert failed: " . implode(", ", $stmt->errorInfo());
                return false;
            }
        } catch (\PDOException $e) {
            $this->error_message = "Database error during bulk order item creation: " . $e->getMessage();
            Registry::get('logger')->error($this->error_message, ['exception' => $e, 'order_id' => $orderId]);
            return false;
        }
    }
    public function readByOrder(int $orderId)
    {
        $sql = "SELECT oi.item_id, oi.order_id, oi.product_id, oi.quantity, oi.price,
                       p.name as product_name, p.image_path as product_image
                FROM order_items oi
                JOIN products p ON oi.product_id = p.product_id
                WHERE oi.order_id = :order_id";
        $stmt = $this->db->prepare($sql);
        $stmt->bindParam(':order_id', $orderId, PDO::PARAM_INT);
        try {
            if ($stmt->execute()) {
<<<<<<< HEAD
                return $stmt;
=======
                return $stmt; 
>>>>>>> 70f30834
            } else {
                $this->error_message = "Failed to execute query for order items: " . implode(", ", $stmt->errorInfo());
                return false;
            }
        } catch (\PDOException $e) {
            $this->error_message = "Database error fetching order items: " . $e->getMessage();
            Registry::get('logger')->error($this->error_message, ['exception' => $e, 'order_id' => $orderId]);
            return false;
        }
    }
    public function findById(int $orderItemId)
    {
        $sql = "SELECT oi.*, p.name as product_name, p.description as product_description, p.image_path as product_image
                FROM order_items oi
                JOIN products p ON oi.product_id = p.product_id
<<<<<<< HEAD
                WHERE oi.item_id = :order_item_id";
=======
                WHERE oi.item_id = :order_item_id"; 
>>>>>>> 70f30834
        $stmt = $this->db->prepare($sql);
        $stmt->bindParam(':order_item_id', $orderItemId, PDO::PARAM_INT);
        try {
            $stmt->execute();
<<<<<<< HEAD
            return $stmt->fetch(PDO::FETCH_ASSOC);
=======
            return $stmt->fetch(PDO::FETCH_ASSOC); 
>>>>>>> 70f30834
        } catch (\PDOException $e) {
            $this->error_message = "Database error fetching single order item: " . $e->getMessage();
            Registry::get('logger')->error($this->error_message, ['exception' => $e, 'item_id' => $orderItemId]);
            return false;
        }
    }
    public function update(int $orderItemId, array $data): bool
    {
        $fields = [];
<<<<<<< HEAD
        $params = [':order_item_id' => $orderItemId];
        $allowedFields = ['quantity', 'price'];
=======
        $params = [':order_item_id' => $orderItemId]; 
        $allowedFields = ['quantity', 'price']; 
>>>>>>> 70f30834
        foreach ($data as $key => $value) {
            if (in_array($key, $allowedFields)) {
                $fields[] = "`$key` = :$key";
                $params[":$key"] = $value;
            }
        }
        if (empty($fields)) {
            $this->error_message = "No valid fields provided for item update.";
<<<<<<< HEAD
            return false;
        }
        $sql = "UPDATE order_items SET " . implode(', ', $fields) . " WHERE item_id = :order_item_id";
        $stmt = $this->db->prepare($sql);
        foreach ($params as $key => &$value) {
            if ($key === ':order_item_id' || $key === ':quantity') {
                $stmt->bindValue($key, $value, PDO::PARAM_INT);
            } elseif ($key === ':price') {
                $stmt->bindValue($key, $value);
            }
        }
        unset($value);
        try {
            if ($stmt->execute()) {
                return $stmt->rowCount() > 0;
=======
            return false; 
        }
        $sql = "UPDATE order_items SET " . implode(', ', $fields) . " WHERE item_id = :order_item_id"; 
        $stmt = $this->db->prepare($sql);
        foreach ($params as $key => &$value) { 
            if ($key === ':order_item_id' || $key === ':quantity') {
                $stmt->bindValue($key, $value, PDO::PARAM_INT);
            } elseif ($key === ':price') {
                $stmt->bindValue($key, $value); 
            }
        }
        unset($value); 
        try {
            if ($stmt->execute()) {
                return $stmt->rowCount() > 0; 
>>>>>>> 70f30834
            } else {
                $this->error_message = "Failed to execute item update: " . implode(", ", $stmt->errorInfo());
                return false;
            }
        } catch (\PDOException $e) {
            $this->error_message = "Database error updating order item: " . $e->getMessage();
            Registry::get('logger')->error($this->error_message, ['exception' => $e, 'item_id' => $orderItemId]);
            return false;
        }
    }
    public function delete(int $orderItemId): bool
    {
<<<<<<< HEAD
        $sql = "DELETE FROM order_items WHERE item_id = :order_item_id";
=======
        $sql = "DELETE FROM order_items WHERE item_id = :order_item_id"; 
>>>>>>> 70f30834
        $stmt = $this->db->prepare($sql);
        $stmt->bindParam(':order_item_id', $orderItemId, PDO::PARAM_INT);
        try {
            if ($stmt->execute()) {
<<<<<<< HEAD
                return $stmt->rowCount() > 0;
=======
                return $stmt->rowCount() > 0; 
>>>>>>> 70f30834
            } else {
                $this->error_message = "Failed to execute item delete: " . implode(", ", $stmt->errorInfo());
                return false;
            }
        } catch (\PDOException $e) {
            $this->error_message = "Database error deleting order item: " . $e->getMessage();
            Registry::get('logger')->error($this->error_message, ['exception' => $e, 'item_id' => $orderItemId]);
            return false;
        }
    }
    public function deleteByOrderId(int $orderId): bool
    {
        $sql = "DELETE FROM order_items WHERE order_id = :order_id";
        $stmt = $this->db->prepare($sql);
        $stmt->bindParam(':order_id', $orderId, PDO::PARAM_INT);
        try {
            return $stmt->execute();
        } catch (\PDOException $e) {
            $this->error_message = "Database error deleting items by order ID: " . $e->getMessage();
            Registry::get('logger')->error($this->error_message, ['exception' => $e, 'order_id' => $orderId]);
            return false;
        }
    }
}<|MERGE_RESOLUTION|>--- conflicted
+++ resolved
@@ -1,14 +1,8 @@
 <?php
 namespace App\Models;
 use PDO;
-<<<<<<< HEAD
-use App\Core\Database;
-use App\Core\Registry;
-
-=======
 use App\Core\Database; 
 use App\Core\Registry;
->>>>>>> 70f30834
 class OrderItem
 {
     private $db;
@@ -36,17 +30,10 @@
         $stmt->bindParam(':order_id', $data['order_id'], PDO::PARAM_INT);
         $stmt->bindParam(':product_id', $data['product_id'], PDO::PARAM_INT);
         $stmt->bindParam(':quantity', $data['quantity'], PDO::PARAM_INT);
-<<<<<<< HEAD
-        $stmt->bindParam(':price', $data['price']);
-        try {
-            if ($stmt->execute()) {
-                return (int) $this->db->lastInsertId();
-=======
         $stmt->bindParam(':price', $data['price']); 
         try {
             if ($stmt->execute()) {
                 return (int) $this->db->lastInsertId(); 
->>>>>>> 70f30834
             } else {
                 $this->error_message = "Failed to create order item: " . implode(", ", $stmt->errorInfo());
                 return false;
@@ -66,20 +53,12 @@
         $sql = "INSERT INTO order_items (order_id, product_id, quantity, price) VALUES ";
         $valuePlaceholders = [];
         $params = [];
-<<<<<<< HEAD
-        $paramIndex = 0;
-=======
         $paramIndex = 0; 
->>>>>>> 70f30834
         foreach ($items as $item) {
             if (!isset($item['product_id'], $item['quantity'], $item['price'])) {
                 $this->error_message = "Invalid item data provided for bulk insert. Missing required keys.";
                 Registry::get('logger')->warning($this->error_message, ['item_data' => $item, 'order_id' => $orderId]);
-<<<<<<< HEAD
-                return false;
-=======
                 return false; 
->>>>>>> 70f30834
             }
             $orderIdPlaceholder = ":order_id_" . $paramIndex;
             $productIdPlaceholder = ":product_id_" . $paramIndex;
@@ -98,20 +77,12 @@
             if (strpos($placeholder, ':order_id_') === 0 || strpos($placeholder, ':product_id_') === 0 || strpos($placeholder, ':quantity_') === 0) {
                 $stmt->bindValue($placeholder, $value, PDO::PARAM_INT);
             } elseif (strpos($placeholder, ':price_') === 0) {
-<<<<<<< HEAD
-                $stmt->bindValue($placeholder, $value);
-=======
                 $stmt->bindValue($placeholder, $value); 
->>>>>>> 70f30834
-            }
-        }
-        try {
-            if ($stmt->execute()) {
-<<<<<<< HEAD
-                return true;
-=======
+            }
+        }
+        try {
+            if ($stmt->execute()) {
                 return true; 
->>>>>>> 70f30834
             } else {
                 $this->error_message = "Bulk order item insert failed: " . implode(", ", $stmt->errorInfo());
                 return false;
@@ -133,11 +104,7 @@
         $stmt->bindParam(':order_id', $orderId, PDO::PARAM_INT);
         try {
             if ($stmt->execute()) {
-<<<<<<< HEAD
-                return $stmt;
-=======
                 return $stmt; 
->>>>>>> 70f30834
             } else {
                 $this->error_message = "Failed to execute query for order items: " . implode(", ", $stmt->errorInfo());
                 return false;
@@ -153,20 +120,12 @@
         $sql = "SELECT oi.*, p.name as product_name, p.description as product_description, p.image_path as product_image
                 FROM order_items oi
                 JOIN products p ON oi.product_id = p.product_id
-<<<<<<< HEAD
-                WHERE oi.item_id = :order_item_id";
-=======
                 WHERE oi.item_id = :order_item_id"; 
->>>>>>> 70f30834
         $stmt = $this->db->prepare($sql);
         $stmt->bindParam(':order_item_id', $orderItemId, PDO::PARAM_INT);
         try {
             $stmt->execute();
-<<<<<<< HEAD
-            return $stmt->fetch(PDO::FETCH_ASSOC);
-=======
             return $stmt->fetch(PDO::FETCH_ASSOC); 
->>>>>>> 70f30834
         } catch (\PDOException $e) {
             $this->error_message = "Database error fetching single order item: " . $e->getMessage();
             Registry::get('logger')->error($this->error_message, ['exception' => $e, 'item_id' => $orderItemId]);
@@ -176,13 +135,8 @@
     public function update(int $orderItemId, array $data): bool
     {
         $fields = [];
-<<<<<<< HEAD
-        $params = [':order_item_id' => $orderItemId];
-        $allowedFields = ['quantity', 'price'];
-=======
         $params = [':order_item_id' => $orderItemId]; 
         $allowedFields = ['quantity', 'price']; 
->>>>>>> 70f30834
         foreach ($data as $key => $value) {
             if (in_array($key, $allowedFields)) {
                 $fields[] = "`$key` = :$key";
@@ -191,23 +145,6 @@
         }
         if (empty($fields)) {
             $this->error_message = "No valid fields provided for item update.";
-<<<<<<< HEAD
-            return false;
-        }
-        $sql = "UPDATE order_items SET " . implode(', ', $fields) . " WHERE item_id = :order_item_id";
-        $stmt = $this->db->prepare($sql);
-        foreach ($params as $key => &$value) {
-            if ($key === ':order_item_id' || $key === ':quantity') {
-                $stmt->bindValue($key, $value, PDO::PARAM_INT);
-            } elseif ($key === ':price') {
-                $stmt->bindValue($key, $value);
-            }
-        }
-        unset($value);
-        try {
-            if ($stmt->execute()) {
-                return $stmt->rowCount() > 0;
-=======
             return false; 
         }
         $sql = "UPDATE order_items SET " . implode(', ', $fields) . " WHERE item_id = :order_item_id"; 
@@ -223,7 +160,6 @@
         try {
             if ($stmt->execute()) {
                 return $stmt->rowCount() > 0; 
->>>>>>> 70f30834
             } else {
                 $this->error_message = "Failed to execute item update: " . implode(", ", $stmt->errorInfo());
                 return false;
@@ -236,20 +172,12 @@
     }
     public function delete(int $orderItemId): bool
     {
-<<<<<<< HEAD
-        $sql = "DELETE FROM order_items WHERE item_id = :order_item_id";
-=======
         $sql = "DELETE FROM order_items WHERE item_id = :order_item_id"; 
->>>>>>> 70f30834
         $stmt = $this->db->prepare($sql);
         $stmt->bindParam(':order_item_id', $orderItemId, PDO::PARAM_INT);
         try {
             if ($stmt->execute()) {
-<<<<<<< HEAD
-                return $stmt->rowCount() > 0;
-=======
                 return $stmt->rowCount() > 0; 
->>>>>>> 70f30834
             } else {
                 $this->error_message = "Failed to execute item delete: " . implode(", ", $stmt->errorInfo());
                 return false;
