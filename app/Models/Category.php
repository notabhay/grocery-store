--- conflicted
+++ resolved
@@ -2,10 +2,6 @@
 namespace App\Models;
 use PDO;
 use App\Core\Database;
-<<<<<<< HEAD
-
-=======
->>>>>>> 70f30834
 class Category
 {
     private $db;
@@ -132,11 +128,7 @@
             if (class_exists('\\App\\Core\\Registry') && \App\Core\Registry::has('logger')) {
                 \App\Core\Registry::get('logger')->error("Error counting total categories", ['exception' => $e]);
             }
-<<<<<<< HEAD
-            return 0;
-=======
             return 0; 
->>>>>>> 70f30834
         }
     }
 }