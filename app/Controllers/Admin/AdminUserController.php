--- conflicted
+++ resolved
@@ -6,10 +6,6 @@
 use App\Core\Request;
 use App\Core\Redirect;
 use App\Models\User;
-<<<<<<< HEAD
-
-=======
->>>>>>> 70f30834
 class AdminUserController extends BaseController
 {
     private $db;
@@ -21,26 +17,11 @@
         $this->db = $db;
         $this->session = $session;
         $this->request = $request;
-<<<<<<< HEAD
-        $this->userModel = new User($db);
-=======
         $this->userModel = new User($db); 
->>>>>>> 70f30834
     }
     public function index(): void
     {
         $page = isset($_GET['page']) ? (int) $_GET['page'] : 1;
-<<<<<<< HEAD
-        $perPage = 15;
-        $result = $this->userModel->getAllUsersPaginated($page, $perPage);
-        $userId = $this->session->getUserId();
-        $adminUser = $this->userModel->findById($userId);
-        $data = [
-            'page_title' => 'Manage Users',
-            'admin_user' => $adminUser,
-            'users' => $result['users'] ?? [],
-            'pagination' => $result['pagination'] ?? []
-=======
         $perPage = 15; 
         $result = $this->userModel->getAllUsersPaginated($page, $perPage);
         $userId = $this->session->getUserId();
@@ -50,7 +31,6 @@
             'admin_user' => $adminUser, 
             'users' => $result['users'] ?? [], 
             'pagination' => $result['pagination'] ?? [] 
->>>>>>> 70f30834
         ];
         $this->viewWithAdminLayout('admin/users/index', $data);
     }
@@ -66,13 +46,8 @@
         $adminUser = $this->userModel->findById($adminUserId);
         $data = [
             'page_title' => 'User Details',
-<<<<<<< HEAD
-            'admin_user' => $adminUser,
-            'user' => $user,
-=======
             'admin_user' => $adminUser, 
             'user' => $user, 
->>>>>>> 70f30834
             'csrf_token' => $this->session->generateCsrfToken()
         ];
         $this->viewWithAdminLayout('admin/users/show', $data);
@@ -89,15 +64,9 @@
         $adminUser = $this->userModel->findById($adminUserId);
         $data = [
             'page_title' => 'Edit User',
-<<<<<<< HEAD
-            'admin_user' => $adminUser,
-            'user' => $user,
-            'csrf_token' => $this->session->generateCsrfToken()
-=======
             'admin_user' => $adminUser, 
             'user' => $user, 
             'csrf_token' => $this->session->generateCsrfToken() 
->>>>>>> 70f30834
         ];
         $this->viewWithAdminLayout('admin/users/edit', $data);
     }
@@ -121,20 +90,12 @@
         $errors = [];
         if (empty($name)) {
             $errors[] = 'Name is required.';
-<<<<<<< HEAD
-        } elseif (strlen($name) > 100) {
-=======
         } elseif (strlen($name) > 100) { 
->>>>>>> 70f30834
             $errors[] = 'Name must be less than 100 characters.';
         }
         if (empty($phone)) {
             $errors[] = 'Phone is required.';
-<<<<<<< HEAD
-        } elseif (!preg_match('/^[0-9+\-\s()]{5,20}$/', $phone)) {
-=======
         } elseif (!preg_match('/^[0-9+\-\s()]{5,20}$/', $phone)) { 
->>>>>>> 70f30834
             $errors[] = 'Phone number format is invalid (allow numbers, +, -, spaces, parentheses, 5-20 chars).';
         }
         if (!in_array($role, ['customer', 'admin'])) {
@@ -174,21 +135,13 @@
     {
         if (!$this->session->validateCsrfToken($this->request->post('csrf_token'))) {
             $this->session->flash('error', 'Invalid action or token missing. Please try again.');
-<<<<<<< HEAD
-            Redirect::to('/admin/users/' . $id);
-=======
             Redirect::to('/admin/users/' . $id); 
->>>>>>> 70f30834
-            exit();
-        }
-        $user = $this->userModel->findById($id);
-        if (!$user) {
-            $this->session->flash('error', 'User not found.');
-<<<<<<< HEAD
-            Redirect::to('/admin/users');
-=======
+            exit();
+        }
+        $user = $this->userModel->findById($id);
+        if (!$user) {
+            $this->session->flash('error', 'User not found.');
             Redirect::to('/admin/users'); 
->>>>>>> 70f30834
             exit();
         }
         $token = $this->userModel->generatePasswordResetToken($id);
@@ -224,20 +177,12 @@
         if (!file_exists($viewPath)) {
             trigger_error("View file not found: {$viewPath}", E_USER_WARNING);
             echo "Error: View file '{$view}' not found.";
-<<<<<<< HEAD
-            exit;
-=======
             exit; 
->>>>>>> 70f30834
         }
         if (!file_exists($layoutPath)) {
             trigger_error("Layout file not found: {$layoutPath}", E_USER_WARNING);
             echo "Error: Admin layout file not found.";
-<<<<<<< HEAD
-            exit;
-=======
             exit; 
->>>>>>> 70f30834
         }
         try {
             $request = \App\Core\Registry::get('request');
@@ -253,11 +198,7 @@
             include $viewPath;
         } catch (\Throwable $e) {
             ob_end_clean();
-<<<<<<< HEAD
-            error_log("Error rendering view '{$view}': " . $e->getMessage());
-=======
             error_log("Error rendering view '{$view}': " . $e->getMessage()); 
->>>>>>> 70f30834
             echo "Error rendering view '{$view}'. Please check the logs.";
             exit;
         }
