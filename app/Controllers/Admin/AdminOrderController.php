<?php
namespace App\Controllers\Admin;
use App\Core\BaseController;
use App\Core\Database;
use App\Core\Session;
use App\Core\Request;
use App\Core\Redirect;
use App\Models\Order;
use App\Models\User;
<<<<<<< HEAD
use App\Models\OrderItem;

=======
use App\Models\OrderItem; 
>>>>>>> 70f30834
class AdminOrderController extends BaseController
{
    private $db;
    private $session;
    private $request;
    private $orderModel;
    private $userModel;
    public function __construct(Database $db, Session $session, Request $request)
    {
        $this->db = $db;
        $this->session = $session;
        $this->request = $request;
        $this->orderModel = new Order($db->getConnection());
<<<<<<< HEAD
        $this->userModel = new User($db->getConnection());
=======
        $this->userModel = new User($db->getConnection()); 
>>>>>>> 70f30834
    }
    public function index(): void
    {
        $page = isset($_GET['page']) ? (int) $_GET['page'] : 1;
<<<<<<< HEAD
        $perPage = 15;
=======
        $perPage = 15; 
>>>>>>> 70f30834
        $filters = [];
        if (isset($_GET['status']) && !empty($_GET['status'])) {
            $filters['status'] = $_GET['status'];
        }
        if (isset($_GET['start_date']) && !empty($_GET['start_date'])) {
            $filters['start_date'] = $_GET['start_date'];
        }
        if (isset($_GET['end_date']) && !empty($_GET['end_date'])) {
            $filters['end_date'] = $_GET['end_date'];
        }
        $result = $this->orderModel->getAllOrdersPaginated($page, $perPage, $filters);
        $userId = $this->session->getUserId();
        $adminUser = $this->userModel->findById($userId);
        $data = [
            'page_title' => 'Manage Orders',
            'admin_user' => $adminUser,
<<<<<<< HEAD
            'orders' => $result['orders'] ?? [],
            'pagination' => $result['pagination'] ?? [],
            'filters' => $filters,
            'csrf_token' => $this->session->generateCsrfToken()
=======
            'orders' => $result['orders'] ?? [], 
            'pagination' => $result['pagination'] ?? [], 
            'filters' => $filters, 
            'csrf_token' => $this->session->generateCsrfToken() 
>>>>>>> 70f30834
        ];
        $this->viewWithAdminLayout('admin/orders/index', $data);
    }
    public function show(int $id): void
    {
        $order = $this->orderModel->findOrderWithDetails($id);
        if (!$order) {
            $this->session->flash('error', 'Order not found.');
            Redirect::to('/admin/orders');
            exit();
        }
        $adminUserId = $this->session->getUserId();
        $adminUser = $this->userModel->findById($adminUserId);
        $data = [
            'page_title' => 'Order Details',
            'admin_user' => $adminUser,
<<<<<<< HEAD
            'order' => $order,
            'csrf_token' => $this->session->generateCsrfToken()
=======
            'order' => $order, 
            'csrf_token' => $this->session->generateCsrfToken() 
>>>>>>> 70f30834
        ];
        $this->viewWithAdminLayout('admin/orders/show', $data);
    }
    public function updateStatus(int $id): void
    {
        if (!$this->session->validateCsrfToken($this->request->post('csrf_token'))) {
            $this->session->flash('error', 'Invalid form submission. Please try again.');
<<<<<<< HEAD
            Redirect::to('/admin/orders/' . $id);
            exit();
        }
        $order = $this->orderModel->readOne($id);
        if (!$order) {
            $this->session->flash('error', 'Order not found.');
            Redirect::to('/admin/orders');
=======
            Redirect::to('/admin/orders/' . $id); 
            exit();
        }
        $order = $this->orderModel->readOne($id); 
        if (!$order) {
            $this->session->flash('error', 'Order not found.');
            Redirect::to('/admin/orders'); 
>>>>>>> 70f30834
            exit();
        }
        $newStatus = $this->request->post('status');
        $validStatuses = ['pending', 'processing', 'completed', 'cancelled'];
        if (!in_array($newStatus, $validStatuses)) {
            $this->session->flash('error', 'Invalid order status provided.');
<<<<<<< HEAD
            Redirect::to('/admin/orders/' . $id);
=======
            Redirect::to('/admin/orders/' . $id); 
>>>>>>> 70f30834
            exit();
        }
        $success = $this->orderModel->updateOrderStatus($id, $newStatus);
        if ($success) {
            $this->session->flash('success', "Order #{$id} status updated to '{$newStatus}'.");
        } else {
            $errorMessage = $this->orderModel->getErrorMessage() ?: 'Failed to update order status.';
            $this->session->flash('error', $errorMessage . ' Please try again.');
        }
        Redirect::to('/admin/orders/' . $id);
    }
    protected function viewWithAdminLayout(string $view, array $data = []): void
    {
        $viewPath = __DIR__ . '/../../Views/' . str_replace('.', '/', $view) . '.php';
        $layoutPath = __DIR__ . '/../../Views/layouts/admin.php';
        if (!file_exists($viewPath)) {
            trigger_error("View file not found: {$viewPath}", E_USER_WARNING);
            echo "Error: View file '{$view}' not found.";
<<<<<<< HEAD
            exit;
=======
            exit; 
>>>>>>> 70f30834
        }
        if (!file_exists($layoutPath)) {
            trigger_error("Layout file not found: {$layoutPath}", E_USER_WARNING);
            echo "Error: Admin layout file not found.";
<<<<<<< HEAD
            exit;
=======
            exit; 
>>>>>>> 70f30834
        }
        try {
            $request = \App\Core\Registry::get('request');
            $uri = $request->uri();
            $currentPath = '/' . ($uri ?: '');
            $data['currentPath'] = $currentPath;
        } catch (\Exception $e) {
            $data['currentPath'] = '/';
        }
        extract($data);
        ob_start();
        try {
            include $viewPath;
        } catch (\Throwable $e) {
            ob_end_clean();
<<<<<<< HEAD
            error_log("Error rendering view '{$view}': " . $e->getMessage());
=======
            error_log("Error rendering view '{$view}': " . $e->getMessage()); 
>>>>>>> 70f30834
            echo "Error rendering view '{$view}'. Please check the logs.";
            exit;
        }
        $content = ob_get_clean();
        $data['content'] = $content;
        extract($data);
        include $layoutPath;
    }
}<|MERGE_RESOLUTION|>--- conflicted
+++ resolved
@@ -7,12 +7,7 @@
 use App\Core\Redirect;
 use App\Models\Order;
 use App\Models\User;
-<<<<<<< HEAD
-use App\Models\OrderItem;
-
-=======
 use App\Models\OrderItem; 
->>>>>>> 70f30834
 class AdminOrderController extends BaseController
 {
     private $db;
@@ -26,20 +21,12 @@
         $this->session = $session;
         $this->request = $request;
         $this->orderModel = new Order($db->getConnection());
-<<<<<<< HEAD
-        $this->userModel = new User($db->getConnection());
-=======
         $this->userModel = new User($db->getConnection()); 
->>>>>>> 70f30834
     }
     public function index(): void
     {
         $page = isset($_GET['page']) ? (int) $_GET['page'] : 1;
-<<<<<<< HEAD
-        $perPage = 15;
-=======
         $perPage = 15; 
->>>>>>> 70f30834
         $filters = [];
         if (isset($_GET['status']) && !empty($_GET['status'])) {
             $filters['status'] = $_GET['status'];
@@ -56,17 +43,10 @@
         $data = [
             'page_title' => 'Manage Orders',
             'admin_user' => $adminUser,
-<<<<<<< HEAD
-            'orders' => $result['orders'] ?? [],
-            'pagination' => $result['pagination'] ?? [],
-            'filters' => $filters,
-            'csrf_token' => $this->session->generateCsrfToken()
-=======
             'orders' => $result['orders'] ?? [], 
             'pagination' => $result['pagination'] ?? [], 
             'filters' => $filters, 
             'csrf_token' => $this->session->generateCsrfToken() 
->>>>>>> 70f30834
         ];
         $this->viewWithAdminLayout('admin/orders/index', $data);
     }
@@ -83,13 +63,8 @@
         $data = [
             'page_title' => 'Order Details',
             'admin_user' => $adminUser,
-<<<<<<< HEAD
-            'order' => $order,
-            'csrf_token' => $this->session->generateCsrfToken()
-=======
             'order' => $order, 
             'csrf_token' => $this->session->generateCsrfToken() 
->>>>>>> 70f30834
         ];
         $this->viewWithAdminLayout('admin/orders/show', $data);
     }
@@ -97,15 +72,6 @@
     {
         if (!$this->session->validateCsrfToken($this->request->post('csrf_token'))) {
             $this->session->flash('error', 'Invalid form submission. Please try again.');
-<<<<<<< HEAD
-            Redirect::to('/admin/orders/' . $id);
-            exit();
-        }
-        $order = $this->orderModel->readOne($id);
-        if (!$order) {
-            $this->session->flash('error', 'Order not found.');
-            Redirect::to('/admin/orders');
-=======
             Redirect::to('/admin/orders/' . $id); 
             exit();
         }
@@ -113,18 +79,13 @@
         if (!$order) {
             $this->session->flash('error', 'Order not found.');
             Redirect::to('/admin/orders'); 
->>>>>>> 70f30834
             exit();
         }
         $newStatus = $this->request->post('status');
         $validStatuses = ['pending', 'processing', 'completed', 'cancelled'];
         if (!in_array($newStatus, $validStatuses)) {
             $this->session->flash('error', 'Invalid order status provided.');
-<<<<<<< HEAD
-            Redirect::to('/admin/orders/' . $id);
-=======
             Redirect::to('/admin/orders/' . $id); 
->>>>>>> 70f30834
             exit();
         }
         $success = $this->orderModel->updateOrderStatus($id, $newStatus);
@@ -143,20 +104,12 @@
         if (!file_exists($viewPath)) {
             trigger_error("View file not found: {$viewPath}", E_USER_WARNING);
             echo "Error: View file '{$view}' not found.";
-<<<<<<< HEAD
-            exit;
-=======
             exit; 
->>>>>>> 70f30834
         }
         if (!file_exists($layoutPath)) {
             trigger_error("Layout file not found: {$layoutPath}", E_USER_WARNING);
             echo "Error: Admin layout file not found.";
-<<<<<<< HEAD
-            exit;
-=======
             exit; 
->>>>>>> 70f30834
         }
         try {
             $request = \App\Core\Registry::get('request');
@@ -172,11 +125,7 @@
             include $viewPath;
         } catch (\Throwable $e) {
             ob_end_clean();
-<<<<<<< HEAD
-            error_log("Error rendering view '{$view}': " . $e->getMessage());
-=======
             error_log("Error rendering view '{$view}': " . $e->getMessage()); 
->>>>>>> 70f30834
             echo "Error rendering view '{$view}'. Please check the logs.";
             exit;
         }
