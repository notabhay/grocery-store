--- conflicted
+++ resolved
@@ -7,14 +7,8 @@
 use App\Core\Redirect;
 use App\Models\Product;
 use App\Models\Category;
-<<<<<<< HEAD
-use App\Models\User as UserModel;
-use App\Helpers\SecurityHelper;
-
-=======
 use App\Models\User as UserModel; 
 use App\Helpers\SecurityHelper;
->>>>>>> 70f30834
 class AdminProductController extends BaseController
 {
     private $db;
@@ -27,21 +21,13 @@
         $this->db = $db;
         $this->session = $session;
         $this->request = $request;
-<<<<<<< HEAD
-        $this->productModel = new Product($db->getConnection());
-=======
         $this->productModel = new Product($db->getConnection()); 
->>>>>>> 70f30834
         $this->categoryModel = new Category($db->getConnection());
     }
     public function index(): void
     {
         $page = isset($_GET['page']) ? (int) $_GET['page'] : 1;
-<<<<<<< HEAD
-        $perPage = 15;
-=======
         $perPage = 15; 
->>>>>>> 70f30834
         $filters = [];
         if (isset($_GET['category_id']) && !empty($_GET['category_id'])) {
             $filters['category_id'] = (int) $_GET['category_id'];
@@ -52,28 +38,16 @@
         $result = $this->productModel->getAllProductsPaginated($page, $perPage, $filters);
         $categories = $this->categoryModel->getAll();
         $userId = $this->session->getUserId();
-<<<<<<< HEAD
-        $adminUserModel = new UserModel($this->db);
-=======
         $adminUserModel = new UserModel($this->db); 
->>>>>>> 70f30834
         $adminUser = $adminUserModel->findById($userId);
         $data = [
             'page_title' => 'Manage Products',
             'admin_user' => $adminUser,
-<<<<<<< HEAD
-            'products' => $result['products'] ?? [],
-            'pagination' => $result['pagination'] ?? [],
-            'filters' => $filters,
-            'categories' => $categories,
-            'csrf_token' => $this->session->generateCsrfToken()
-=======
             'products' => $result['products'] ?? [], 
             'pagination' => $result['pagination'] ?? [], 
             'filters' => $filters, 
             'categories' => $categories, 
             'csrf_token' => $this->session->generateCsrfToken() 
->>>>>>> 70f30834
         ];
         $this->viewWithAdminLayout('admin/products/index', $data);
     }
@@ -81,22 +55,13 @@
     {
         $categories = $this->categoryModel->getAll();
         $userId = $this->session->getUserId();
-<<<<<<< HEAD
-        $adminUserModel = new UserModel($this->db);
-=======
         $adminUserModel = new UserModel($this->db); 
->>>>>>> 70f30834
         $adminUser = $adminUserModel->findById($userId);
         $data = [
             'page_title' => 'Add New Product',
             'admin_user' => $adminUser,
-<<<<<<< HEAD
-            'categories' => $categories,
-            'csrf_token' => $this->session->generateCsrfToken()
-=======
             'categories' => $categories, 
             'csrf_token' => $this->session->generateCsrfToken() 
->>>>>>> 70f30834
         ];
         $this->viewWithAdminLayout('admin/products/create', $data);
     }
@@ -109,16 +74,6 @@
         }
         $name = trim($this->request->post('name'));
         $description = trim($this->request->post('description'));
-<<<<<<< HEAD
-        $price = $this->request->post('price');
-        $categoryId = (int) $this->request->post('category_id');
-        $stockQuantity = (int) $this->request->post('stock_quantity');
-        $isActive = $this->request->post('is_active') ? 1 : 0;
-        $errors = [];
-        if (empty($name)) {
-            $errors[] = 'Product name is required.';
-        } elseif (strlen($name) > 100) {
-=======
         $price = $this->request->post('price'); 
         $categoryId = (int) $this->request->post('category_id');
         $stockQuantity = (int) $this->request->post('stock_quantity');
@@ -127,7 +82,6 @@
         if (empty($name)) {
             $errors[] = 'Product name is required.';
         } elseif (strlen($name) > 100) { 
->>>>>>> 70f30834
             $errors[] = 'Product name must be less than 100 characters.';
         }
         if (empty($description)) {
@@ -136,11 +90,7 @@
         if (empty($price) || !is_numeric($price) || $price <= 0) {
             $errors[] = 'Valid positive product price is required.';
         }
-<<<<<<< HEAD
-        if (empty($categoryId) || $categoryId <= 0 || !$this->categoryModel->findById($categoryId)) {
-=======
         if (empty($categoryId) || $categoryId <= 0 || !$this->categoryModel->findById($categoryId)) { 
->>>>>>> 70f30834
             $errors[] = 'Valid category is required.';
         }
         if ($stockQuantity < 0) {
@@ -150,15 +100,9 @@
         if (isset($_FILES['image']) && $_FILES['image']['error'] === UPLOAD_ERR_OK) {
             $uploadResult = $this->handleImageUpload($_FILES['image']);
             if ($uploadResult['success']) {
-<<<<<<< HEAD
-                $imagePath = $uploadResult['path'];
-            } else {
-                $errors[] = $uploadResult['error'];
-=======
                 $imagePath = $uploadResult['path']; 
             } else {
                 $errors[] = $uploadResult['error']; 
->>>>>>> 70f30834
             }
         } else {
             $uploadError = $_FILES['image']['error'] ?? UPLOAD_ERR_NO_FILE;
@@ -178,11 +122,7 @@
             'description' => $description,
             'price' => $price,
             'category_id' => $categoryId,
-<<<<<<< HEAD
-            'image_path' => $imagePath,
-=======
             'image_path' => $imagePath, 
->>>>>>> 70f30834
             'stock_quantity' => $stockQuantity,
             'is_active' => $isActive
         ];
@@ -208,24 +148,14 @@
         }
         $categories = $this->categoryModel->getAll();
         $userId = $this->session->getUserId();
-<<<<<<< HEAD
-        $adminUserModel = new UserModel($this->db);
-=======
         $adminUserModel = new UserModel($this->db); 
->>>>>>> 70f30834
         $adminUser = $adminUserModel->findById($userId);
         $data = [
             'page_title' => 'Edit Product',
             'admin_user' => $adminUser,
-<<<<<<< HEAD
-            'product' => $product,
-            'categories' => $categories,
-            'csrf_token' => $this->session->generateCsrfToken()
-=======
             'product' => $product, 
             'categories' => $categories, 
             'csrf_token' => $this->session->generateCsrfToken() 
->>>>>>> 70f30834
         ];
         $this->viewWithAdminLayout('admin/products/edit', $data);
     }
@@ -255,28 +185,16 @@
         if (empty($price) || !is_numeric($price) || $price <= 0) $errors[] = 'Valid positive product price is required.';
         if (empty($categoryId) || $categoryId <= 0 || !$this->categoryModel->findById($categoryId)) $errors[] = 'Valid category is required.';
         if ($stockQuantity < 0) $errors[] = 'Stock quantity cannot be negative.';
-<<<<<<< HEAD
-        $imagePath = $product['image_path'];
-        $oldImagePath = $product['image_path'];
-=======
         $imagePath = $product['image_path']; 
         $oldImagePath = $product['image_path']; 
->>>>>>> 70f30834
         $newImageUploaded = false;
         if (isset($_FILES['image']) && $_FILES['image']['error'] === UPLOAD_ERR_OK) {
             $uploadResult = $this->handleImageUpload($_FILES['image']);
             if ($uploadResult['success']) {
-<<<<<<< HEAD
-                $imagePath = $uploadResult['path'];
-                $newImageUploaded = true;
-            } else {
-                $errors[] = $uploadResult['error'];
-=======
                 $imagePath = $uploadResult['path']; 
                 $newImageUploaded = true;
             } else {
                 $errors[] = $uploadResult['error']; 
->>>>>>> 70f30834
             }
         } elseif (isset($_FILES['image']) && $_FILES['image']['error'] !== UPLOAD_ERR_NO_FILE) {
             $errors[] = 'Error uploading new image. Code: ' . $_FILES['image']['error'];
@@ -291,11 +209,7 @@
             'description' => $description,
             'price' => $price,
             'category_id' => $categoryId,
-<<<<<<< HEAD
-            'image_path' => $imagePath,
-=======
             'image_path' => $imagePath, 
->>>>>>> 70f30834
             'stock_quantity' => $stockQuantity,
             'is_active' => $isActive
         ];
@@ -345,11 +259,7 @@
     private function handleImageUpload(array $file): array
     {
         $allowedTypes = ['image/jpeg', 'image/png', 'image/gif', 'image/webp'];
-<<<<<<< HEAD
-        $maxSize = 5 * 1024 * 1024;
-=======
         $maxSize = 5 * 1024 * 1024; 
->>>>>>> 70f30834
         if (!in_array($file['type'], $allowedTypes)) {
             return [
                 'success' => false,
@@ -376,11 +286,7 @@
         $fileExtension = strtolower(pathinfo($file['name'], PATHINFO_EXTENSION));
         $uniqueFilename = SecurityHelper::generateRandomString(16) . '_' . time() . '.' . $fileExtension;
         $uploadPathAbsolute = $uploadDirAbsolute . $uniqueFilename;
-<<<<<<< HEAD
-        $uploadPathRelative = $uploadDirRelative . $uniqueFilename;
-=======
         $uploadPathRelative = $uploadDirRelative . $uniqueFilename; 
->>>>>>> 70f30834
         if (move_uploaded_file($file['tmp_name'], $uploadPathAbsolute)) {
             return [
                 'success' => true,
@@ -401,20 +307,12 @@
         if (!file_exists($viewPath)) {
             trigger_error("View file not found: {$viewPath}", E_USER_WARNING);
             echo "Error: View file '{$view}' not found.";
-<<<<<<< HEAD
-            exit;
-=======
             exit; 
->>>>>>> 70f30834
         }
         if (!file_exists($layoutPath)) {
             trigger_error("Layout file not found: {$layoutPath}", E_USER_WARNING);
             echo "Error: Admin layout file not found.";
-<<<<<<< HEAD
-            exit;
-=======
             exit; 
->>>>>>> 70f30834
         }
         try {
             $request = \App\Core\Registry::get('request');
@@ -430,11 +328,7 @@
             include $viewPath;
         } catch (\Throwable $e) {
             ob_end_clean();
-<<<<<<< HEAD
-            error_log("Error rendering view '{$view}': " . $e->getMessage());
-=======
             error_log("Error rendering view '{$view}': " . $e->getMessage()); 
->>>>>>> 70f30834
             echo "Error rendering view '{$view}'. Please check the logs.";
             exit;
         }
