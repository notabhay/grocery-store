--- conflicted
+++ resolved
@@ -5,10 +5,6 @@
 use App\Models\Order;
 use App\Controllers\OrderController;
 use PDO;
-<<<<<<< HEAD
-
-=======
->>>>>>> 70f30834
 class APIController extends BaseController
 {
     private $db;
@@ -24,17 +20,6 @@
     public function __construct($db)
     {
         $this->db = $db;
-<<<<<<< HEAD
-        $this->order = new Order($db);
-        $this->request_method = $_SERVER['REQUEST_METHOD'];
-        $this->endpoint = $this->getEndpoint();
-        $this->params = $this->getParams();
-        $this->authenticate();
-    }
-    public function processRequest(): void
-    {
-        header('Content-Type: application/json');
-=======
         $this->order = new Order($db); 
         $this->request_method = $_SERVER['REQUEST_METHOD']; 
         $this->endpoint = $this->getEndpoint(); 
@@ -44,7 +29,6 @@
     public function processRequest(): void
     {
         header('Content-Type: application/json'); 
->>>>>>> 70f30834
         switch ($this->endpoint) {
             case 'orders':
                 $this->handleOrdersEndpoint();
@@ -53,11 +37,7 @@
                 $this->setResponse(404, ['error' => 'Endpoint not found']);
                 break;
         }
-<<<<<<< HEAD
-        $this->sendResponse();
-=======
         $this->sendResponse(); 
->>>>>>> 70f30834
     }
     private function handleOrdersEndpoint(): void
     {
@@ -71,15 +51,9 @@
                     $this->getOrderById($this->params['id']);
                 } else {
                     if ($this->is_manager) {
-<<<<<<< HEAD
-                        $this->getAllOrders();
-                    } else {
-                        $this->getUserOrders();
-=======
                         $this->getAllOrders(); 
                     } else {
                         $this->getUserOrders(); 
->>>>>>> 70f30834
                     }
                 }
                 break;
@@ -97,19 +71,11 @@
     }
     private function getOrderById($order_id): void
     {
-<<<<<<< HEAD
-        $orderController = new OrderController();
-        $order = $orderController->getOrderDetails($order_id, $this->user_id);
-        if ($order) {
-            if ($this->is_manager || $order['user_id'] == $this->user_id) {
-                $this->setResponse(200, $order);
-=======
         $orderController = new OrderController(); 
         $order = $orderController->getOrderDetails($order_id, $this->user_id); 
         if ($order) {
             if ($this->is_manager || $order['user_id'] == $this->user_id) {
                 $this->setResponse(200, $order); 
->>>>>>> 70f30834
             } else {
                 $this->setResponse(403, ['error' => 'You are not authorized to view this order']);
             }
@@ -143,17 +109,10 @@
     }
     private function getUserOrders(): void
     {
-<<<<<<< HEAD
-        $orderController = new OrderController();
-        $orders = $orderController->getUserOrders($this->user_id);
-        if ($orders !== false) {
-            $this->setResponse(200, ['orders' => $orders]);
-=======
         $orderController = new OrderController(); 
         $orders = $orderController->getUserOrders($this->user_id); 
         if ($orders !== false) { 
             $this->setResponse(200, ['orders' => $orders]); 
->>>>>>> 70f30834
         } else {
             $this->setResponse(500, ['error' => 'Failed to retrieve orders']);
         }
@@ -165,39 +124,20 @@
             $this->setResponse(400, ['error' => 'Status is required']);
             return;
         }
-<<<<<<< HEAD
-        $orderController = new OrderController();
-        if ($orderController->updateOrderStatusAsManager($order_id, $data['status'])) {
-            $this->setResponse(200, ['message' => 'Order status updated successfully']);
-=======
         $orderController = new OrderController(); 
         if ($orderController->updateOrderStatusAsManager($order_id, $data['status'])) {
             $this->setResponse(200, ['message' => 'Order status updated successfully']); 
->>>>>>> 70f30834
         } else {
             $this->setResponse(500, ['error' => 'Failed to update order status. Check logs for details.']);
         }
     }
     private function authenticate(): void
     {
-<<<<<<< HEAD
-        $headers = getallheaders();
-=======
         $headers = getallheaders(); 
->>>>>>> 70f30834
         if (isset($headers['Authorization'])) {
             $auth_header = $headers['Authorization'];
             if (strpos($auth_header, 'Bearer ') === 0) {
                 $token = substr($auth_header, 7);
-<<<<<<< HEAD
-                if ($token == 'manager_token_123') {
-                    $this->is_authenticated = true;
-                    $this->is_manager = true;
-                    $this->user_id = 1;
-                } elseif ($token == 'user_token_456') {
-                    $this->is_authenticated = true;
-                    $this->user_id = 2;
-=======
                 if ($token == 'manager_token_123') { 
                     $this->is_authenticated = true;
                     $this->is_manager = true;
@@ -205,40 +145,25 @@
                 } elseif ($token == 'user_token_456') { 
                     $this->is_authenticated = true;
                     $this->user_id = 2; 
->>>>>>> 70f30834
                 }
             }
         }
     }
     private function getEndpoint(): string
     {
-<<<<<<< HEAD
-        $path = parse_url($_SERVER['REQUEST_URI'], PHP_URL_PATH);
-        $path_parts = explode('/', trim($path, '/'));
-=======
         $path = parse_url($_SERVER['REQUEST_URI'], PHP_URL_PATH); 
         $path_parts = explode('/', trim($path, '/')); 
->>>>>>> 70f30834
         $api_index = array_search('api', $path_parts);
         if ($api_index !== false && isset($path_parts[$api_index + 1])) {
             return $path_parts[$api_index + 1];
         }
-<<<<<<< HEAD
-        return '';
-=======
         return ''; 
->>>>>>> 70f30834
     }
     private function getParams(): array
     {
         $params = [];
-<<<<<<< HEAD
-        $path = parse_url($_SERVER['REQUEST_URI'], PHP_URL_PATH);
-        $path_parts = explode('/', trim($path, '/'));
-=======
         $path = parse_url($_SERVER['REQUEST_URI'], PHP_URL_PATH); 
         $path_parts = explode('/', trim($path, '/')); 
->>>>>>> 70f30834
         $endpoint_index = array_search($this->endpoint, $path_parts);
         if ($endpoint_index !== false && isset($path_parts[$endpoint_index + 1])) {
             $params['id'] = $path_parts[$endpoint_index + 1];
@@ -252,14 +177,8 @@
     }
     private function sendResponse(): void
     {
-<<<<<<< HEAD
-        http_response_code($this->response_code);
-        echo json_encode($this->response);
-        exit;
-=======
         http_response_code($this->response_code); 
         echo json_encode($this->response); 
         exit; 
->>>>>>> 70f30834
     }
 }