--- conflicted
+++ resolved
@@ -1,11 +1,5 @@
 <?php
-<<<<<<< HEAD
-
 namespace App\Controllers\Api;
-
-=======
-namespace App\Controllers\Api;
->>>>>>> 70f30834
 if (!defined('BASE_PATH')) {
     define('BASE_PATH', dirname(dirname(dirname(__DIR__))));
 }
@@ -13,11 +7,7 @@
 $api_version = $config['API_VERSION'] ?? 'N/A';
 $api_rate_limit = $config['API_RATE_LIMIT'] ?? 'N/A';
 $api_base_url = rtrim($config['SITE_URL'] ?? 'http://localhost/', '/') . ($config['API_BASE_PATH'] ?? '/api');
-<<<<<<< HEAD
-$items_per_page = $config['ITEMS_PER_PAGE'] ?? 10;
-=======
 $items_per_page = $config['ITEMS_PER_PAGE'] ?? 10; 
->>>>>>> 70f30834
 $api_doc = <<<HTML
 <!DOCTYPE html>
 <html lang="en">
