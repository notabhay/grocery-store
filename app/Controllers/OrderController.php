<?php
namespace App\Controllers;
use App\Models\Order;
use App\Models\OrderItem;
use App\Models\Product;
use App\Core\Database;
use App\Core\BaseController;
use App\Core\Registry;
use App\Core\Session;
use App\Core\Request;
use App\Core\Redirect;
use App\Helpers\SecurityHelper;
use Psr\Log\LoggerInterface;
use PDO;
use Exception;
<<<<<<< HEAD

=======
>>>>>>> 70f30834
class OrderController extends BaseController
{
    private Session $session;
    private Request $request;
    private LoggerInterface $logger;
    private Order $orderModel;
    private OrderItem $orderItemModel;
    private Product $productModel;
    public function __construct()
    {
        $this->session = Registry::get('session');
        $this->request = Registry::get('request');
        $this->logger = Registry::get('logger');
<<<<<<< HEAD
        $db = Registry::get('database');
        $pdoConnection = $db->getConnection();
=======
        $db = Registry::get('database'); 
        $pdoConnection = $db->getConnection(); 
>>>>>>> 70f30834
        if (!$pdoConnection) {
            $this->logger->critical("Database connection not available for OrderController.");
            throw new \RuntimeException("Database connection not available for OrderController.");
        }
        $this->orderModel = new Order($pdoConnection);
        $this->orderItemModel = new OrderItem($pdoConnection);
        $this->productModel = new Product($pdoConnection);
    }
    public function showSingleProductOrderForm($params): void
    {
<<<<<<< HEAD
        $this->session->requireLogin('/login');
=======
        $this->session->requireLogin('/login'); 
>>>>>>> 70f30834
        $productId = filter_var($params['productId'] ?? null, FILTER_VALIDATE_INT);
        if (!$productId) {
            $this->logger->warning("Invalid or missing product ID for single product order form.", ['params' => $params]);
            $this->session->flash('error', 'Invalid product specified.');
<<<<<<< HEAD
            Redirect::to('/');
=======
            Redirect::to('/'); 
>>>>>>> 70f30834
            return;
        }
        try {
            $product = $this->productModel->findById($productId);
            if (!$product) {
                $this->logger->warning("Product not found for single product order form.", ['product_id' => $productId]);
                $this->session->flash('error', 'Product not found.');
<<<<<<< HEAD
                Redirect::to('/');
=======
                Redirect::to('/'); 
>>>>>>> 70f30834
                return;
            }
            $productData = [
                'product_id' => $product['product_id'] ?? $productId,
                'name' => $product['name'] ?? '',
                'description' => $product['description'] ?? '',
                'price' => $product['price'] ?? 0,
                'stock_quantity' => $product['stock_quantity'] ?? 0,
<<<<<<< HEAD
                'image_path' => $product['image_path'] ?? $product['image'] ?? 'default.png',
=======
                'image_path' => $product['image_path'] ?? $product['image'] ?? 'default.png', 
>>>>>>> 70f30834
            ];
        } catch (Exception $e) {
            $this->logger->error("Error fetching product details for single order form.", ['product_id' => $productId, 'exception' => $e]);
            $this->session->flash('error', 'Could not load product details. Please try again.');
            Redirect::to('/');
            return;
        }
        $csrfToken = $this->session->getCsrfToken();
        $data = [
            'product' => $productData,
            'csrfToken' => $csrfToken,
            'page_title' => 'Place Order - ' . htmlspecialchars($productData['name']),
            'meta_description' => 'Place your order for ' . htmlspecialchars($productData['name']) . ' at GhibliGroceries',
            'meta_keywords' => 'order, grocery, purchase, ' . htmlspecialchars($productData['name']),
<<<<<<< HEAD
            'additional_css_files' => ['assets/css/order.css'],
=======
            'additional_css_files' => ['assets/css/order.css'], 
>>>>>>> 70f30834
        ];
        $this->view('pages/order', $data);
    }
    public function processSingleProductOrder($params): void
    {
<<<<<<< HEAD
        $this->session->requireLogin();
        if (!$this->request->isPost()) {
            $this->session->flash('error', 'Invalid request method.');
            Redirect::back();
=======
        $this->session->requireLogin(); 
        if (!$this->request->isPost()) {
            $this->session->flash('error', 'Invalid request method.');
            Redirect::back(); 
>>>>>>> 70f30834
            return;
        }
        $productId = filter_var($params['productId'] ?? null, FILTER_VALIDATE_INT);
        if (!$productId) {
            $this->logger->warning("Invalid or missing product ID for single product order processing.", ['params' => $params]);
            $this->session->flash('error', 'Invalid product specified.');
<<<<<<< HEAD
            Redirect::to('/');
=======
            Redirect::to('/'); 
>>>>>>> 70f30834
            return;
        }
        $submittedToken = $this->request->post('csrf_token');
        if (!$this->session->validateCsrfToken($submittedToken)) {
            $this->logger->warning("CSRF token mismatch for single product order.", ['product_id' => $productId]);
            $this->session->flash('error', 'Invalid security token. Please try submitting the form again.');
<<<<<<< HEAD
            Redirect::to('/order/product/' . $productId);
=======
            Redirect::to('/order/product/' . $productId); 
>>>>>>> 70f30834
            return;
        }
        $quantity = filter_var($this->request->post('quantity'), FILTER_VALIDATE_INT);
        if ($quantity === false || $quantity <= 0) {
            $this->session->flash('error', 'Please enter a valid quantity.');
            Redirect::to('/order/product/' . $productId);
            return;
        }
        $notes = SecurityHelper::sanitizeInput($this->request->post('notes', ''));
        try {
            $product = $this->productModel->findById($productId);
            if (!$product || $product['stock_quantity'] < $quantity) {
                $this->logger->warning("Product not found or insufficient stock during single order processing.", [
                    'product_id' => $productId,
                    'requested_qty' => $quantity,
<<<<<<< HEAD
                    'available_qty' => $product['stock_quantity'] ?? 'N/A'
=======
                    'available_qty' => $product['stock_quantity'] ?? 'N/A' 
>>>>>>> 70f30834
                ]);
                $this->session->flash('error', 'Product not found or insufficient stock (' . ($product['stock_quantity'] ?? 0) . ' available).');
                Redirect::to('/order/product/' . $productId);
                return;
            }
            $currentPrice = $product['price'];
<<<<<<< HEAD
            $productName = $product['name'];
=======
            $productName = $product['name']; 
>>>>>>> 70f30834
        } catch (Exception $e) {
            $this->logger->error("Error re-fetching product details for single order processing.", ['product_id' => $productId, 'exception' => $e]);
            $this->session->flash('error', 'Could not verify product details. Please try again.');
            Redirect::to('/order/product/' . $productId);
            return;
        }
        $items = [
            [
                'product_id' => $productId,
                'quantity' => $quantity,
<<<<<<< HEAD
                'price' => $currentPrice
=======
                'price' => $currentPrice 
>>>>>>> 70f30834
            ]
        ];
        $totalAmount = $currentPrice * $quantity;
        $userId = $this->session->get('user_id');
        if (!$userId) {
            $this->logger->error("User ID not found in session during single order processing.", ['product_id' => $productId]);
            $this->session->flash('error', 'User session not found. Please log in again.');
            Redirect::to('/login');
            return;
        }
        $orderId = $this->createOrder($userId, $items, $totalAmount, $notes);
        if ($orderId) {
            $this->logger->info("Single product order placed successfully.", ['order_id' => $orderId, 'user_id' => $userId, 'product_id' => $productId, 'quantity' => $quantity]);
            $this->session->flash('success', 'Your order for ' . htmlspecialchars($productName) . ' has been placed successfully!');
<<<<<<< HEAD
            Redirect::to('/order/confirmation/' . $orderId);
            return;
        } else {
            $this->session->flash('error', 'Failed to place your order. Please try again.');
            Redirect::to('/order/product/' . $productId);
=======
            Redirect::to('/order/confirmation/' . $orderId); 
            return;
        } else {
            $this->session->flash('error', 'Failed to place your order. Please try again.');
            Redirect::to('/order/product/' . $productId); 
>>>>>>> 70f30834
            return;
        }
    }
    public function showOrderForm(): void
    {
<<<<<<< HEAD
        $this->session->requireLogin();
        $cart = $this->session->get('cart', []);
        $totalAmount = 0;
        $cartItemsDetails = [];
        if (!empty($cart)) {
            $productIds = array_keys($cart);
=======
        $this->session->requireLogin(); 
        $cart = $this->session->get('cart', []);
        $totalAmount = 0;
        $cartItemsDetails = []; 
        if (!empty($cart)) {
            $productIds = array_keys($cart); 
>>>>>>> 70f30834
            if (!empty($productIds)) {
                try {
                    $productsById = $this->productModel->findMultipleByIds($productIds);
                    foreach ($cart as $productId => $quantity) {
                        if (isset($productsById[$productId])) {
                            $product = $productsById[$productId];
                            $subtotal = $product['price'] * $quantity;
                            $totalAmount += $subtotal;
                            $cartItemsDetails[] = [
                                'product_id' => $productId,
                                'name' => $product['name'],
                                'price' => $product['price'],
                                'image_url' => BASE_URL . 'assets/images/products/' . basename($product['image'] ?? 'default.png'),
                                'quantity' => $quantity,
                                'subtotal' => $subtotal
                            ];
                        } else {
                            $this->logger->warning("Product ID {$productId} from cart not found in database during order form display.");
                            $currentCart = $this->session->get('cart', []);
                            unset($currentCart[$productId]);
                            $this->session->set('cart', $currentCart);
                            $this->session->flash('warning', "Some items were removed from your cart as they are no longer available.");
<<<<<<< HEAD
                            Redirect::to('/order');
=======
                            Redirect::to('/order'); 
>>>>>>> 70f30834
                            return;
                        }
                    }
                } catch (Exception $e) {
                    $this->logger->error("Error fetching product details for order form.", ['product_ids' => $productIds, 'exception' => $e]);
                    $this->session->flash('error', 'Could not load product details. Please try again.');
<<<<<<< HEAD
                    Redirect::to('/cart');
=======
                    Redirect::to('/cart'); 
>>>>>>> 70f30834
                    return;
                }
            }
        }
        if (empty($cartItemsDetails)) {
            $this->session->flash('info', 'Your cart is empty. Add some products before placing an order.');
<<<<<<< HEAD
            Redirect::to('/categories');
=======
            Redirect::to('/categories'); 
>>>>>>> 70f30834
            return;
        }
        $csrfToken = $this->session->getCsrfToken();
        $data = [
            'cartItems' => $cartItemsDetails,
            'totalAmount' => $totalAmount,
            'csrfToken' => $csrfToken,
            'page_title' => 'Place Your Order',
            'meta_description' => 'Review your cart and place your order.',
            'meta_keywords' => 'order, checkout, cart, grocery',
            'additional_css_files' => ['assets/css/order.css'],
        ];
        $this->view('pages/order_form', $data);
    }
    public function processOrder(): void
    {
        if (!$this->request->isPost()) {
            $this->session->flash('error', 'Invalid request method.');
            Redirect::to('/order');
            return;
        }
<<<<<<< HEAD
        $this->session->requireLogin();
=======
        $this->session->requireLogin(); 
>>>>>>> 70f30834
        if (!$this->session->validateCsrfToken($this->request->post('csrf_token'))) {
            $this->session->flash('error', 'Invalid security token. Please try again.');
            Redirect::to('/order');
            return;
        }
        $userId = $this->session->get('user_id');
        if (!$userId) {
            $this->logger->error("User ID not found in session during order processing.");
            $this->session->flash('error', 'User session not found. Please log in again.');
            Redirect::to('/login');
            return;
        }
        $cart = $this->session->get('cart', []);
        if (empty($cart)) {
            $this->session->flash('error', 'Your cart is empty.');
<<<<<<< HEAD
            Redirect::to('/categories');
=======
            Redirect::to('/categories'); 
>>>>>>> 70f30834
            return;
        }
        $notes = SecurityHelper::sanitizeInput($this->request->post('order_notes', ''));
        $orderItemsData = [];
        $totalAmount = 0;
        $productIds = array_keys($cart);
        if (!empty($productIds)) {
            try {
                $productsById = $this->productModel->findMultipleByIds($productIds);
                foreach ($cart as $productId => $quantity) {
                    $this->logger->debug("Product data structure check:", [
                        'product_id' => $productId,
                        'product_data' => $productsById[$productId] ?? 'Not found',
                        'has_stock_quantity' => isset($productsById[$productId]['stock_quantity']),
                        'stock_quantity_value' => $productsById[$productId]['stock_quantity'] ?? 'N/A',
                        'requested_quantity' => $quantity
                    ]);
                    if (isset($productsById[$productId]) && isset($productsById[$productId]['stock_quantity']) && $productsById[$productId]['stock_quantity'] >= $quantity) {
<<<<<<< HEAD
                        $price = $productsById[$productId]['price'];
=======
                        $price = $productsById[$productId]['price']; 
>>>>>>> 70f30834
                        $orderItemsData[] = [
                            'product_id' => $productId,
                            'quantity' => $quantity,
                            'price' => $price
                        ];
                        $totalAmount += $price * $quantity;
                    } else {
                        $reason = isset($productsById[$productId]) ?
                            (isset($productsById[$productId]['stock_quantity']) ? 'insufficient stock' : 'stock quantity not available') :
                            'no longer available';
                        $this->logger->warning("Product ID {$productId} from cart invalid during order processing ({$reason}).", [
                            'requested_qty' => $quantity,
                            'available_qty' => $productsById[$productId]['stock_quantity'] ?? 'N/A',
                            'product_data_keys' => isset($productsById[$productId]) ? array_keys($productsById[$productId]) : []
                        ]);
                        $this->session->flash('error', 'Some items in your cart (' . ($productsById[$productId]['name'] ?? 'ID:' . $productId) . ') are no longer available in the requested quantity. Please review your order.');
<<<<<<< HEAD
                        Redirect::to('/order');
=======
                        Redirect::to('/order'); 
>>>>>>> 70f30834
                        return;
                    }
                }
            } catch (Exception $e) {
                $this->logger->error("Error fetching product details for order processing.", ['product_ids' => $productIds, 'exception' => $e]);
                $this->session->flash('error', 'Could not verify product details. Please try again.');
                Redirect::to('/order');
                return;
            }
        } else {
            $this->logger->error("Cart product IDs array was empty during order processing.");
            $this->session->flash('error', 'Error processing cart items.');
            Redirect::to('/order');
            return;
        }
        $orderId = $this->createOrder($userId, $orderItemsData, $totalAmount, $notes);
        if ($orderId) {
<<<<<<< HEAD
            $this->session->set('cart', []);
            $this->session->flash('success', 'Your order has been placed successfully!');
            Redirect::to('/order/confirmation/' . $orderId);
            return;
        } else {
            $this->session->flash('error', 'Failed to place order. Please check the details and try again.');
            Redirect::to('/order');
=======
            $this->session->set('cart', []); 
            $this->session->flash('success', 'Your order has been placed successfully!');
            Redirect::to('/order/confirmation/' . $orderId); 
            return;
        } else {
            $this->session->flash('error', 'Failed to place order. Please check the details and try again.');
            Redirect::to('/order'); 
>>>>>>> 70f30834
            return;
        }
    }
    public function myOrders(): void
    {
<<<<<<< HEAD
        $this->session->requireLogin();
=======
        $this->session->requireLogin(); 
>>>>>>> 70f30834
        $userId = $this->session->get('user_id');
        $orders = $this->getUserOrders($userId);
        if ($orders === false) {
            $this->session->flash('error', 'Could not retrieve your orders at this time.');
<<<<<<< HEAD
            $orders = [];
=======
            $orders = []; 
>>>>>>> 70f30834
        }
        $formattedOrders = [];
        foreach ($orders as $order) {
            $formattedOrders[] = $this->formatOrderForDisplay($order);
        }
        $data = [
            'orders' => $formattedOrders,
            'page_title' => 'My Orders',
            'meta_description' => 'View your past orders with GhibliGroceries.',
            'meta_keywords' => 'orders, history, purchase history, grocery',
            'additional_css_files' => ['assets/css/order.css'],
        ];
        $this->view('pages/my_orders', $data);
    }
    public function orderConfirmation($params): void
    {
<<<<<<< HEAD
        $this->session->requireLogin();
=======
        $this->session->requireLogin(); 
>>>>>>> 70f30834
        $userId = $this->session->get('user_id');
        $orderId = filter_var($params['id'] ?? null, FILTER_VALIDATE_INT);
        if (!$orderId) {
            $this->logger->warning("Order ID missing or invalid in confirmation request.", ['params' => $params]);
            $this->session->flash('error', 'Order ID not provided or invalid.');
<<<<<<< HEAD
            Redirect::to('/orders');
=======
            Redirect::to('/orders'); 
>>>>>>> 70f30834
            return;
        }
        $orderDetails = $this->getOrderDetails($orderId, $userId);
        if (!$orderDetails) {
            $this->session->flash('error', 'Could not retrieve order confirmation details or order not found.');
            Redirect::to('/orders');
            return;
        }
        $data = [
<<<<<<< HEAD
            'order' => $this->formatOrderForDisplay($orderDetails),
=======
            'order' => $this->formatOrderForDisplay($orderDetails), 
>>>>>>> 70f30834
            'page_title' => 'Order Confirmation #' . $orderId,
            'meta_description' => 'Your GhibliGroceries order #' . $orderId . ' has been placed successfully.',
            'meta_keywords' => 'order confirmation, grocery, purchase',
            'additional_css_files' => ['assets/css/order.css'],
        ];
        $this->view('pages/order_confirmation', $data);
    }
    public function orderDetails($params): void
    {
<<<<<<< HEAD
        $this->session->requireLogin();
=======
        $this->session->requireLogin(); 
>>>>>>> 70f30834
        $userId = $this->session->get('user_id');
        $orderId = filter_var($params['id'] ?? null, FILTER_VALIDATE_INT);
        if (!$orderId) {
            $this->logger->warning("Order ID missing or invalid in details request.", ['params' => $params]);
            $this->session->flash('error', 'Order ID not provided or invalid.');
<<<<<<< HEAD
            Redirect::to('/orders');
=======
            Redirect::to('/orders'); 
>>>>>>> 70f30834
            return;
        }
        $orderDetails = $this->getOrderDetails($orderId, $userId);
        if (!$orderDetails) {
            $this->session->flash('error', 'Could not retrieve order details or order not found.');
            Redirect::to('/orders');
            return;
        }
        $data = [
<<<<<<< HEAD
            'order' => $this->formatOrderForDisplay($orderDetails),
=======
            'order' => $this->formatOrderForDisplay($orderDetails), 
>>>>>>> 70f30834
            'page_title' => 'Order Details #' . $orderId,
            'meta_description' => 'Details for your GhibliGroceries order #' . $orderId . '.',
            'meta_keywords' => 'order details, grocery, purchase',
            'additional_css_files' => ['assets/css/order.css'],
<<<<<<< HEAD
            'csrfToken' => $this->session->getCsrfToken()
=======
            'csrfToken' => $this->session->getCsrfToken() 
>>>>>>> 70f30834
        ];
        $this->view('pages/order_details', $data);
    }
    public function cancelOrder($params): void
    {
        if (!$this->request->isPost()) {
            $this->session->flash('error', 'Invalid request method.');
<<<<<<< HEAD
            Redirect::to('/orders');
            return;
        }
        $this->session->requireLogin();
=======
            Redirect::to('/orders'); 
            return;
        }
        $this->session->requireLogin(); 
>>>>>>> 70f30834
        $userId = $this->session->get('user_id');
        $orderId = filter_var($params['id'] ?? null, FILTER_VALIDATE_INT);
        if (!$orderId) {
            $this->logger->warning("Order ID missing or invalid in cancel request.", ['params' => $params]);
            $this->session->flash('error', 'Order ID not provided for cancellation.');
            Redirect::to('/orders');
            return;
        }
        if (!$this->session->validateCsrfToken($this->request->post('csrf_token'))) {
            $this->session->flash('error', 'Invalid security token. Please try again.');
<<<<<<< HEAD
            Redirect::to('/order/details/' . $orderId);
=======
            Redirect::to('/order/details/' . $orderId); 
>>>>>>> 70f30834
            return;
        }
        if ($this->updateOrderStatus($orderId, 'cancelled', $userId)) {
            $this->session->flash('success', 'Order #' . $orderId . ' has been cancelled.');
<<<<<<< HEAD
            Redirect::to('/orders');
        } else {
            $this->session->flash('error', 'Could not cancel order. It might have already been processed or cancelled.');
            Redirect::to('/order/details/' . $orderId);
=======
            Redirect::to('/orders'); 
        } else {
            $this->session->flash('error', 'Could not cancel order. It might have already been processed or cancelled.');
            Redirect::to('/order/details/' . $orderId); 
>>>>>>> 70f30834
        }
    }
    private function createOrder(int $user_id, array $items, float $total_amount, ?string $notes = null): int|false
    {
        try {
            $this->orderModel->beginTransaction();
            $orderData = [
                'user_id' => $user_id,
                'total_amount' => $total_amount,
<<<<<<< HEAD
                'status' => 'pending',
=======
                'status' => 'pending', 
>>>>>>> 70f30834
                'notes' => $notes
            ];
            $orderId = $this->orderModel->create($orderData);
            if (!$orderId) {
                throw new Exception("Failed to create order record in database.");
            }
            foreach ($items as $item) {
                $orderItemData = [
                    'order_id' => $orderId,
                    'product_id' => $item['product_id'],
                    'quantity' => $item['quantity'],
<<<<<<< HEAD
                    'price' => $item['price']
=======
                    'price' => $item['price'] 
>>>>>>> 70f30834
                ];
                if (!$this->orderItemModel->create($orderItemData)) {
                    throw new Exception("Failed to create order item record for product ID " . $item['product_id']);
                }
                $stockLevel = $this->productModel->checkStock($item['product_id']);
                if ($stockLevel !== false && $stockLevel >= $item['quantity']) {
                    $db = Registry::get('database')->getConnection();
                    $newStockLevel = $stockLevel - $item['quantity'];
                    $updateStmt = $db->prepare("UPDATE products SET stock_quantity = :new_qty WHERE product_id = :product_id");
                    $updateStmt->bindParam(':new_qty', $newStockLevel, PDO::PARAM_INT);
                    $updateStmt->bindParam(':product_id', $item['product_id'], PDO::PARAM_INT);
                    if (!$updateStmt->execute()) {
                        throw new Exception("Failed to update product stock for product ID " . $item['product_id']);
                    }
                } else {
                    throw new Exception("Insufficient stock detected during transaction for product ID " . $item['product_id']);
                }
            }
            $this->orderModel->commit();
<<<<<<< HEAD
            return $orderId;
=======
            return $orderId; 
>>>>>>> 70f30834
        } catch (Exception $e) {
            $this->orderModel->rollback();
            $this->logger->error("Error creating order: " . $e->getMessage(), [
                'user_id' => $user_id,
<<<<<<< HEAD
                'items_count' => count($items),
                'total_amount' => $total_amount,
                'exception' => $e
            ]);
            return false;
=======
                'items_count' => count($items), 
                'total_amount' => $total_amount,
                'exception' => $e 
            ]);
            return false; 
>>>>>>> 70f30834
        }
    }
    public function getOrderDetails(int $order_id, int $user_id): array|false
    {
        try {
            $orderData = $this->orderModel->readOneByIdAndUser($order_id, $user_id);
            if (!$orderData) {
                $errorMessage = $this->orderModel->getErrorMessage() ?: "Order not found or access denied.";
                if (strpos($errorMessage, 'denied') === false) {
                    $this->logger->warning($errorMessage, ['order_id' => $order_id, 'user_id' => $user_id]);
                }
<<<<<<< HEAD
                return false;
=======
                return false; 
>>>>>>> 70f30834
            }
            $items_stmt = $this->orderItemModel->readByOrder($order_id);
            if (!$items_stmt) {
                $errorMessage = "Failed to get order items: " . $this->orderItemModel->getErrorMessage();
                $this->logger->error($errorMessage, ['order_id' => $order_id]);
                return false;
            }
            $items = $items_stmt->fetchAll(PDO::FETCH_ASSOC);
            $orderData['items'] = $items;
<<<<<<< HEAD
            return $orderData;
        } catch (Exception $e) {
            $this->logger->error("Error getting order details: " . $e->getMessage(), ['exception' => $e, 'order_id' => $order_id, 'user_id' => $user_id]);
            return false;
=======
            return $orderData; 
        } catch (Exception $e) {
            $this->logger->error("Error getting order details: " . $e->getMessage(), ['exception' => $e, 'order_id' => $order_id, 'user_id' => $user_id]);
            return false; 
>>>>>>> 70f30834
        }
    }
    public function getUserOrders(int $user_id): array|false
    {
        try {
            $orders_stmt = $this->orderModel->readByUser($user_id);
            if (!$orders_stmt) {
                $errorMessage = "Failed to get user orders statement: " . $this->orderModel->getErrorMessage();
                $this->logger->error($errorMessage, ['user_id' => $user_id]);
<<<<<<< HEAD
                return false;
            }
            $orders = $orders_stmt->fetchAll(PDO::FETCH_ASSOC);
            return $orders;
        } catch (Exception $e) {
            $this->logger->error("Error getting user orders: " . $e->getMessage(), ['exception' => $e, 'user_id' => $user_id]);
            return false;
=======
                return false; 
            }
            $orders = $orders_stmt->fetchAll(PDO::FETCH_ASSOC);
            return $orders; 
        } catch (Exception $e) {
            $this->logger->error("Error getting user orders: " . $e->getMessage(), ['exception' => $e, 'user_id' => $user_id]);
            return false; 
>>>>>>> 70f30834
        }
    }
    private function updateOrderStatus(int $order_id, string $status, int $user_id): bool
    {
<<<<<<< HEAD
        $valid_statuses = ['cancelled'];
=======
        $valid_statuses = ['cancelled']; 
>>>>>>> 70f30834
        if (!in_array($status, $valid_statuses)) {
            $this->logger->warning("Invalid status value provided for user update.", ['order_id' => $order_id, 'user_id' => $user_id, 'status' => $status]);
            return false;
        }
        $db = Registry::get('database');
        $pdoConnection = $db->getConnection();
        if (!$pdoConnection) {
            $this->logger->critical("Failed to get PDO connection for order status update transaction.");
            return false;
        }
        try {
            $pdoConnection->beginTransaction();
            $currentOrderData = $this->orderModel->readOneByIdAndUser($order_id, $user_id);
            if (!$currentOrderData) {
                $errorMessage = $this->orderModel->getErrorMessage() ?: "Order not found or access denied for status update.";
<<<<<<< HEAD
                if (strpos($errorMessage, 'denied') === false) {
                    $this->logger->warning($errorMessage, ['order_id' => $order_id, 'user_id' => $user_id]);
                }
                $pdoConnection->rollBack();
=======
                if (strpos($errorMessage, 'denied') === false) { 
                    $this->logger->warning($errorMessage, ['order_id' => $order_id, 'user_id' => $user_id]);
                }
                $pdoConnection->rollBack(); 
>>>>>>> 70f30834
                return false;
            }
            $currentStatus = $currentOrderData['status'];
            if ($currentStatus === 'completed' || $currentStatus === 'cancelled') {
                $this->logger->info("User attempted to change status of an already {$currentStatus} order.", ['order_id' => $order_id, 'user_id' => $user_id, 'new_status' => $status]);
                $pdoConnection->rollBack();
                return false;
            }
            if ($status === 'cancelled' && $currentStatus !== 'pending') {
                $this->logger->info("User attempted to cancel a non-pending order.", ['order_id' => $order_id, 'user_id' => $user_id, 'current_status' => $currentStatus]);
                $pdoConnection->rollBack();
                return false;
            }
            if (!$this->orderModel->updateStatus($order_id, $status)) {
                $errorMessage = "Failed to update order status in database: " . $this->orderModel->getErrorMessage();
<<<<<<< HEAD
                $pdoConnection->rollBack();
=======
                $pdoConnection->rollBack(); 
>>>>>>> 70f30834
                $this->logger->error($errorMessage, ['order_id' => $order_id, 'status' => $status]);
                return false;
            }
            $pdoConnection->commit();
            $this->logger->info("Order status updated by user.", ['order_id' => $order_id, 'user_id' => $user_id, 'new_status' => $status]);
<<<<<<< HEAD
            return true;
=======
            return true; 
>>>>>>> 70f30834
        } catch (Exception $e) {
            if ($pdoConnection->inTransaction()) {
                $pdoConnection->rollBack();
            }
            $this->logger->error("Error updating order status: " . $e->getMessage(), ['exception' => $e, 'order_id' => $order_id, 'user_id' => $user_id]);
<<<<<<< HEAD
            return false;
=======
            return false; 
>>>>>>> 70f30834
        }
    }
    public function updateOrderStatusAsManager(int $order_id, string $status): bool
    {
        $valid_statuses = ['pending', 'processing', 'shipped', 'completed', 'cancelled'];
        if (!in_array($status, $valid_statuses)) {
            $this->logger->warning("Invalid status value provided for manager update.", ['order_id' => $order_id, 'status' => $status]);
            return false;
        }
        try {
            $orderExists = $this->orderModel->readOne($order_id);
            if (!$orderExists) {
                $this->logger->warning("Order not found for manager status update.", ['order_id' => $order_id]);
                return false;
            }
            $currentStatus = $orderExists['status'];
            if ($currentStatus === 'completed' || $currentStatus === 'cancelled') {
                $this->logger->info("Manager attempted to change status of an already {$currentStatus} order.", ['order_id' => $order_id, 'new_status' => $status]);
<<<<<<< HEAD
                return false;
=======
                return false; 
>>>>>>> 70f30834
            }
            if (!$this->orderModel->updateStatus($order_id, $status)) {
                $errorMessage = "Failed to update order status via manager action: " . $this->orderModel->getErrorMessage();
                $this->logger->error($errorMessage, ['order_id' => $order_id, 'status' => $status]);
                return false;
            }
            $this->logger->info("Order status updated by manager.", ['order_id' => $order_id, 'new_status' => $status]);
<<<<<<< HEAD
            return true;
        } catch (Exception $e) {
            $this->logger->error("Error during manager order status update: " . $e->getMessage(), ['exception' => $e, 'order_id' => $order_id, 'status' => $status]);
            return false;
=======
            return true; 
        } catch (Exception $e) {
            $this->logger->error("Error during manager order status update: " . $e->getMessage(), ['exception' => $e, 'order_id' => $order_id, 'status' => $status]);
            return false; 
>>>>>>> 70f30834
        }
    }
    private function formatOrderForDisplay(array $order_details): array
    {
        if (empty($order_details)) {
            return [];
        }
<<<<<<< HEAD
        $formatted = $order_details;
=======
        $formatted = $order_details; 
>>>>>>> 70f30834
        if (!empty($formatted['order_date'])) {
            try {
                $date = new \DateTime($formatted['order_date']);
                $formatted['order_date_formatted'] = $date->format('D, d M Y H:i');
            } catch (Exception $e) {
                $formatted['order_date_formatted'] = 'Invalid Date';
                $this->logger->warning("Invalid date format encountered for order ID {$formatted['order_id']}", ['date' => $formatted['order_date']]);
            }
        } else {
<<<<<<< HEAD
            $formatted['order_date_formatted'] = 'N/A';
=======
            $formatted['order_date_formatted'] = 'N/A'; 
>>>>>>> 70f30834
        }
        $status_map = [
            'pending' => ['text' => 'Pending Confirmation', 'class' => 'status-pending'],
            'processing' => ['text' => 'Processing', 'class' => 'status-processing'],
            'shipped' => ['text' => 'Shipped', 'class' => 'status-shipped'],
            'completed' => ['text' => 'Completed', 'class' => 'status-completed'],
            'cancelled' => ['text' => 'Cancelled', 'class' => 'status-cancelled']
        ];
        $status_info = $status_map[$formatted['status']] ?? ['text' => ucfirst($formatted['status'] ?? 'Unknown'), 'class' => 'status-unknown'];
        $formatted['status_text'] = $status_info['text'];
        $formatted['status_class'] = $status_info['class'];
        $formatted['total_amount_formatted'] = '$' . number_format($formatted['total_amount'] ?? 0, 2);
        if (isset($formatted['items']) && is_array($formatted['items'])) {
<<<<<<< HEAD
            foreach ($formatted['items'] as &$item) {
=======
            foreach ($formatted['items'] as &$item) { 
>>>>>>> 70f30834
                if (is_array($item)) {
                    $item['price_formatted'] = '$' . number_format($item['price'] ?? 0, 2);
                    if (!isset($item['subtotal'])) {
                        $item['subtotal'] = ($item['price'] ?? 0) * ($item['quantity'] ?? 0);
                    }
                    $item['subtotal_formatted'] = '$' . number_format($item['subtotal'] ?? 0, 2);
<<<<<<< HEAD
                    $image_filename = $item['product_image'] ?? ($item['image'] ?? 'default.png');
=======
                    $image_filename = $item['product_image'] ?? ($item['image'] ?? 'default.png'); 
>>>>>>> 70f30834
                    $item['image_url'] = BASE_URL . 'assets/images/products/' . basename($image_filename);
                    $item['product_name'] = htmlspecialchars($item['product_name'] ?? 'N/A');
                }
            }
<<<<<<< HEAD
            unset($item);
=======
            unset($item); 
>>>>>>> 70f30834
        } elseif (!isset($formatted['items'])) {
            $formatted['items'] = [];
        }
        $formatted['notes'] = isset($formatted['notes']) ? htmlspecialchars($formatted['notes']) : '';
<<<<<<< HEAD
        $formatted['user_name'] = isset($formatted['user_name']) ? htmlspecialchars($formatted['user_name']) : 'N/A';
        $formatted['user_email'] = isset($formatted['user_email']) ? htmlspecialchars($formatted['user_email']) : 'N/A';
        $formatted['order_id'] = isset($formatted['order_id']) ? htmlspecialchars($formatted['order_id']) : 'N/A';
        return $formatted;
=======
        $formatted['user_name'] = isset($formatted['user_name']) ? htmlspecialchars($formatted['user_name']) : 'N/A'; 
        $formatted['user_email'] = isset($formatted['user_email']) ? htmlspecialchars($formatted['user_email']) : 'N/A'; 
        $formatted['order_id'] = isset($formatted['order_id']) ? htmlspecialchars($formatted['order_id']) : 'N/A'; 
        return $formatted; 
>>>>>>> 70f30834
    }
}<|MERGE_RESOLUTION|>--- conflicted
+++ resolved
@@ -13,10 +13,6 @@
 use Psr\Log\LoggerInterface;
 use PDO;
 use Exception;
-<<<<<<< HEAD
-
-=======
->>>>>>> 70f30834
 class OrderController extends BaseController
 {
     private Session $session;
@@ -30,13 +26,8 @@
         $this->session = Registry::get('session');
         $this->request = Registry::get('request');
         $this->logger = Registry::get('logger');
-<<<<<<< HEAD
-        $db = Registry::get('database');
-        $pdoConnection = $db->getConnection();
-=======
         $db = Registry::get('database'); 
         $pdoConnection = $db->getConnection(); 
->>>>>>> 70f30834
         if (!$pdoConnection) {
             $this->logger->critical("Database connection not available for OrderController.");
             throw new \RuntimeException("Database connection not available for OrderController.");
@@ -47,20 +38,12 @@
     }
     public function showSingleProductOrderForm($params): void
     {
-<<<<<<< HEAD
-        $this->session->requireLogin('/login');
-=======
         $this->session->requireLogin('/login'); 
->>>>>>> 70f30834
         $productId = filter_var($params['productId'] ?? null, FILTER_VALIDATE_INT);
         if (!$productId) {
             $this->logger->warning("Invalid or missing product ID for single product order form.", ['params' => $params]);
             $this->session->flash('error', 'Invalid product specified.');
-<<<<<<< HEAD
-            Redirect::to('/');
-=======
             Redirect::to('/'); 
->>>>>>> 70f30834
             return;
         }
         try {
@@ -68,11 +51,7 @@
             if (!$product) {
                 $this->logger->warning("Product not found for single product order form.", ['product_id' => $productId]);
                 $this->session->flash('error', 'Product not found.');
-<<<<<<< HEAD
-                Redirect::to('/');
-=======
                 Redirect::to('/'); 
->>>>>>> 70f30834
                 return;
             }
             $productData = [
@@ -81,11 +60,7 @@
                 'description' => $product['description'] ?? '',
                 'price' => $product['price'] ?? 0,
                 'stock_quantity' => $product['stock_quantity'] ?? 0,
-<<<<<<< HEAD
-                'image_path' => $product['image_path'] ?? $product['image'] ?? 'default.png',
-=======
                 'image_path' => $product['image_path'] ?? $product['image'] ?? 'default.png', 
->>>>>>> 70f30834
             ];
         } catch (Exception $e) {
             $this->logger->error("Error fetching product details for single order form.", ['product_id' => $productId, 'exception' => $e]);
@@ -100,49 +75,30 @@
             'page_title' => 'Place Order - ' . htmlspecialchars($productData['name']),
             'meta_description' => 'Place your order for ' . htmlspecialchars($productData['name']) . ' at GhibliGroceries',
             'meta_keywords' => 'order, grocery, purchase, ' . htmlspecialchars($productData['name']),
-<<<<<<< HEAD
-            'additional_css_files' => ['assets/css/order.css'],
-=======
             'additional_css_files' => ['assets/css/order.css'], 
->>>>>>> 70f30834
         ];
         $this->view('pages/order', $data);
     }
     public function processSingleProductOrder($params): void
     {
-<<<<<<< HEAD
-        $this->session->requireLogin();
-        if (!$this->request->isPost()) {
-            $this->session->flash('error', 'Invalid request method.');
-            Redirect::back();
-=======
         $this->session->requireLogin(); 
         if (!$this->request->isPost()) {
             $this->session->flash('error', 'Invalid request method.');
             Redirect::back(); 
->>>>>>> 70f30834
             return;
         }
         $productId = filter_var($params['productId'] ?? null, FILTER_VALIDATE_INT);
         if (!$productId) {
             $this->logger->warning("Invalid or missing product ID for single product order processing.", ['params' => $params]);
             $this->session->flash('error', 'Invalid product specified.');
-<<<<<<< HEAD
-            Redirect::to('/');
-=======
             Redirect::to('/'); 
->>>>>>> 70f30834
             return;
         }
         $submittedToken = $this->request->post('csrf_token');
         if (!$this->session->validateCsrfToken($submittedToken)) {
             $this->logger->warning("CSRF token mismatch for single product order.", ['product_id' => $productId]);
             $this->session->flash('error', 'Invalid security token. Please try submitting the form again.');
-<<<<<<< HEAD
-            Redirect::to('/order/product/' . $productId);
-=======
             Redirect::to('/order/product/' . $productId); 
->>>>>>> 70f30834
             return;
         }
         $quantity = filter_var($this->request->post('quantity'), FILTER_VALIDATE_INT);
@@ -158,22 +114,14 @@
                 $this->logger->warning("Product not found or insufficient stock during single order processing.", [
                     'product_id' => $productId,
                     'requested_qty' => $quantity,
-<<<<<<< HEAD
-                    'available_qty' => $product['stock_quantity'] ?? 'N/A'
-=======
                     'available_qty' => $product['stock_quantity'] ?? 'N/A' 
->>>>>>> 70f30834
                 ]);
                 $this->session->flash('error', 'Product not found or insufficient stock (' . ($product['stock_quantity'] ?? 0) . ' available).');
                 Redirect::to('/order/product/' . $productId);
                 return;
             }
             $currentPrice = $product['price'];
-<<<<<<< HEAD
-            $productName = $product['name'];
-=======
             $productName = $product['name']; 
->>>>>>> 70f30834
         } catch (Exception $e) {
             $this->logger->error("Error re-fetching product details for single order processing.", ['product_id' => $productId, 'exception' => $e]);
             $this->session->flash('error', 'Could not verify product details. Please try again.');
@@ -184,11 +132,7 @@
             [
                 'product_id' => $productId,
                 'quantity' => $quantity,
-<<<<<<< HEAD
-                'price' => $currentPrice
-=======
                 'price' => $currentPrice 
->>>>>>> 70f30834
             ]
         ];
         $totalAmount = $currentPrice * $quantity;
@@ -203,39 +147,22 @@
         if ($orderId) {
             $this->logger->info("Single product order placed successfully.", ['order_id' => $orderId, 'user_id' => $userId, 'product_id' => $productId, 'quantity' => $quantity]);
             $this->session->flash('success', 'Your order for ' . htmlspecialchars($productName) . ' has been placed successfully!');
-<<<<<<< HEAD
-            Redirect::to('/order/confirmation/' . $orderId);
-            return;
-        } else {
-            $this->session->flash('error', 'Failed to place your order. Please try again.');
-            Redirect::to('/order/product/' . $productId);
-=======
             Redirect::to('/order/confirmation/' . $orderId); 
             return;
         } else {
             $this->session->flash('error', 'Failed to place your order. Please try again.');
             Redirect::to('/order/product/' . $productId); 
->>>>>>> 70f30834
             return;
         }
     }
     public function showOrderForm(): void
     {
-<<<<<<< HEAD
-        $this->session->requireLogin();
-        $cart = $this->session->get('cart', []);
-        $totalAmount = 0;
-        $cartItemsDetails = [];
-        if (!empty($cart)) {
-            $productIds = array_keys($cart);
-=======
         $this->session->requireLogin(); 
         $cart = $this->session->get('cart', []);
         $totalAmount = 0;
         $cartItemsDetails = []; 
         if (!empty($cart)) {
             $productIds = array_keys($cart); 
->>>>>>> 70f30834
             if (!empty($productIds)) {
                 try {
                     $productsById = $this->productModel->findMultipleByIds($productIds);
@@ -258,33 +185,21 @@
                             unset($currentCart[$productId]);
                             $this->session->set('cart', $currentCart);
                             $this->session->flash('warning', "Some items were removed from your cart as they are no longer available.");
-<<<<<<< HEAD
-                            Redirect::to('/order');
-=======
                             Redirect::to('/order'); 
->>>>>>> 70f30834
                             return;
                         }
                     }
                 } catch (Exception $e) {
                     $this->logger->error("Error fetching product details for order form.", ['product_ids' => $productIds, 'exception' => $e]);
                     $this->session->flash('error', 'Could not load product details. Please try again.');
-<<<<<<< HEAD
-                    Redirect::to('/cart');
-=======
                     Redirect::to('/cart'); 
->>>>>>> 70f30834
                     return;
                 }
             }
         }
         if (empty($cartItemsDetails)) {
             $this->session->flash('info', 'Your cart is empty. Add some products before placing an order.');
-<<<<<<< HEAD
-            Redirect::to('/categories');
-=======
             Redirect::to('/categories'); 
->>>>>>> 70f30834
             return;
         }
         $csrfToken = $this->session->getCsrfToken();
@@ -306,11 +221,7 @@
             Redirect::to('/order');
             return;
         }
-<<<<<<< HEAD
-        $this->session->requireLogin();
-=======
         $this->session->requireLogin(); 
->>>>>>> 70f30834
         if (!$this->session->validateCsrfToken($this->request->post('csrf_token'))) {
             $this->session->flash('error', 'Invalid security token. Please try again.');
             Redirect::to('/order');
@@ -326,11 +237,7 @@
         $cart = $this->session->get('cart', []);
         if (empty($cart)) {
             $this->session->flash('error', 'Your cart is empty.');
-<<<<<<< HEAD
-            Redirect::to('/categories');
-=======
             Redirect::to('/categories'); 
->>>>>>> 70f30834
             return;
         }
         $notes = SecurityHelper::sanitizeInput($this->request->post('order_notes', ''));
@@ -349,11 +256,7 @@
                         'requested_quantity' => $quantity
                     ]);
                     if (isset($productsById[$productId]) && isset($productsById[$productId]['stock_quantity']) && $productsById[$productId]['stock_quantity'] >= $quantity) {
-<<<<<<< HEAD
-                        $price = $productsById[$productId]['price'];
-=======
                         $price = $productsById[$productId]['price']; 
->>>>>>> 70f30834
                         $orderItemsData[] = [
                             'product_id' => $productId,
                             'quantity' => $quantity,
@@ -370,11 +273,7 @@
                             'product_data_keys' => isset($productsById[$productId]) ? array_keys($productsById[$productId]) : []
                         ]);
                         $this->session->flash('error', 'Some items in your cart (' . ($productsById[$productId]['name'] ?? 'ID:' . $productId) . ') are no longer available in the requested quantity. Please review your order.');
-<<<<<<< HEAD
-                        Redirect::to('/order');
-=======
                         Redirect::to('/order'); 
->>>>>>> 70f30834
                         return;
                     }
                 }
@@ -392,15 +291,6 @@
         }
         $orderId = $this->createOrder($userId, $orderItemsData, $totalAmount, $notes);
         if ($orderId) {
-<<<<<<< HEAD
-            $this->session->set('cart', []);
-            $this->session->flash('success', 'Your order has been placed successfully!');
-            Redirect::to('/order/confirmation/' . $orderId);
-            return;
-        } else {
-            $this->session->flash('error', 'Failed to place order. Please check the details and try again.');
-            Redirect::to('/order');
-=======
             $this->session->set('cart', []); 
             $this->session->flash('success', 'Your order has been placed successfully!');
             Redirect::to('/order/confirmation/' . $orderId); 
@@ -408,26 +298,17 @@
         } else {
             $this->session->flash('error', 'Failed to place order. Please check the details and try again.');
             Redirect::to('/order'); 
->>>>>>> 70f30834
             return;
         }
     }
     public function myOrders(): void
     {
-<<<<<<< HEAD
-        $this->session->requireLogin();
-=======
         $this->session->requireLogin(); 
->>>>>>> 70f30834
         $userId = $this->session->get('user_id');
         $orders = $this->getUserOrders($userId);
         if ($orders === false) {
             $this->session->flash('error', 'Could not retrieve your orders at this time.');
-<<<<<<< HEAD
-            $orders = [];
-=======
             $orders = []; 
->>>>>>> 70f30834
         }
         $formattedOrders = [];
         foreach ($orders as $order) {
@@ -444,21 +325,13 @@
     }
     public function orderConfirmation($params): void
     {
-<<<<<<< HEAD
-        $this->session->requireLogin();
-=======
         $this->session->requireLogin(); 
->>>>>>> 70f30834
         $userId = $this->session->get('user_id');
         $orderId = filter_var($params['id'] ?? null, FILTER_VALIDATE_INT);
         if (!$orderId) {
             $this->logger->warning("Order ID missing or invalid in confirmation request.", ['params' => $params]);
             $this->session->flash('error', 'Order ID not provided or invalid.');
-<<<<<<< HEAD
-            Redirect::to('/orders');
-=======
             Redirect::to('/orders'); 
->>>>>>> 70f30834
             return;
         }
         $orderDetails = $this->getOrderDetails($orderId, $userId);
@@ -468,11 +341,7 @@
             return;
         }
         $data = [
-<<<<<<< HEAD
-            'order' => $this->formatOrderForDisplay($orderDetails),
-=======
             'order' => $this->formatOrderForDisplay($orderDetails), 
->>>>>>> 70f30834
             'page_title' => 'Order Confirmation #' . $orderId,
             'meta_description' => 'Your GhibliGroceries order #' . $orderId . ' has been placed successfully.',
             'meta_keywords' => 'order confirmation, grocery, purchase',
@@ -482,21 +351,13 @@
     }
     public function orderDetails($params): void
     {
-<<<<<<< HEAD
-        $this->session->requireLogin();
-=======
         $this->session->requireLogin(); 
->>>>>>> 70f30834
         $userId = $this->session->get('user_id');
         $orderId = filter_var($params['id'] ?? null, FILTER_VALIDATE_INT);
         if (!$orderId) {
             $this->logger->warning("Order ID missing or invalid in details request.", ['params' => $params]);
             $this->session->flash('error', 'Order ID not provided or invalid.');
-<<<<<<< HEAD
-            Redirect::to('/orders');
-=======
             Redirect::to('/orders'); 
->>>>>>> 70f30834
             return;
         }
         $orderDetails = $this->getOrderDetails($orderId, $userId);
@@ -506,20 +367,12 @@
             return;
         }
         $data = [
-<<<<<<< HEAD
-            'order' => $this->formatOrderForDisplay($orderDetails),
-=======
             'order' => $this->formatOrderForDisplay($orderDetails), 
->>>>>>> 70f30834
             'page_title' => 'Order Details #' . $orderId,
             'meta_description' => 'Details for your GhibliGroceries order #' . $orderId . '.',
             'meta_keywords' => 'order details, grocery, purchase',
             'additional_css_files' => ['assets/css/order.css'],
-<<<<<<< HEAD
-            'csrfToken' => $this->session->getCsrfToken()
-=======
             'csrfToken' => $this->session->getCsrfToken() 
->>>>>>> 70f30834
         ];
         $this->view('pages/order_details', $data);
     }
@@ -527,17 +380,10 @@
     {
         if (!$this->request->isPost()) {
             $this->session->flash('error', 'Invalid request method.');
-<<<<<<< HEAD
-            Redirect::to('/orders');
-            return;
-        }
-        $this->session->requireLogin();
-=======
             Redirect::to('/orders'); 
             return;
         }
         $this->session->requireLogin(); 
->>>>>>> 70f30834
         $userId = $this->session->get('user_id');
         $orderId = filter_var($params['id'] ?? null, FILTER_VALIDATE_INT);
         if (!$orderId) {
@@ -548,26 +394,15 @@
         }
         if (!$this->session->validateCsrfToken($this->request->post('csrf_token'))) {
             $this->session->flash('error', 'Invalid security token. Please try again.');
-<<<<<<< HEAD
-            Redirect::to('/order/details/' . $orderId);
-=======
             Redirect::to('/order/details/' . $orderId); 
->>>>>>> 70f30834
             return;
         }
         if ($this->updateOrderStatus($orderId, 'cancelled', $userId)) {
             $this->session->flash('success', 'Order #' . $orderId . ' has been cancelled.');
-<<<<<<< HEAD
-            Redirect::to('/orders');
-        } else {
-            $this->session->flash('error', 'Could not cancel order. It might have already been processed or cancelled.');
-            Redirect::to('/order/details/' . $orderId);
-=======
             Redirect::to('/orders'); 
         } else {
             $this->session->flash('error', 'Could not cancel order. It might have already been processed or cancelled.');
             Redirect::to('/order/details/' . $orderId); 
->>>>>>> 70f30834
         }
     }
     private function createOrder(int $user_id, array $items, float $total_amount, ?string $notes = null): int|false
@@ -577,11 +412,7 @@
             $orderData = [
                 'user_id' => $user_id,
                 'total_amount' => $total_amount,
-<<<<<<< HEAD
-                'status' => 'pending',
-=======
                 'status' => 'pending', 
->>>>>>> 70f30834
                 'notes' => $notes
             ];
             $orderId = $this->orderModel->create($orderData);
@@ -593,11 +424,7 @@
                     'order_id' => $orderId,
                     'product_id' => $item['product_id'],
                     'quantity' => $item['quantity'],
-<<<<<<< HEAD
-                    'price' => $item['price']
-=======
                     'price' => $item['price'] 
->>>>>>> 70f30834
                 ];
                 if (!$this->orderItemModel->create($orderItemData)) {
                     throw new Exception("Failed to create order item record for product ID " . $item['product_id']);
@@ -617,28 +444,16 @@
                 }
             }
             $this->orderModel->commit();
-<<<<<<< HEAD
-            return $orderId;
-=======
             return $orderId; 
->>>>>>> 70f30834
         } catch (Exception $e) {
             $this->orderModel->rollback();
             $this->logger->error("Error creating order: " . $e->getMessage(), [
                 'user_id' => $user_id,
-<<<<<<< HEAD
-                'items_count' => count($items),
-                'total_amount' => $total_amount,
-                'exception' => $e
-            ]);
-            return false;
-=======
                 'items_count' => count($items), 
                 'total_amount' => $total_amount,
                 'exception' => $e 
             ]);
             return false; 
->>>>>>> 70f30834
         }
     }
     public function getOrderDetails(int $order_id, int $user_id): array|false
@@ -650,11 +465,7 @@
                 if (strpos($errorMessage, 'denied') === false) {
                     $this->logger->warning($errorMessage, ['order_id' => $order_id, 'user_id' => $user_id]);
                 }
-<<<<<<< HEAD
-                return false;
-=======
                 return false; 
->>>>>>> 70f30834
             }
             $items_stmt = $this->orderItemModel->readByOrder($order_id);
             if (!$items_stmt) {
@@ -664,17 +475,10 @@
             }
             $items = $items_stmt->fetchAll(PDO::FETCH_ASSOC);
             $orderData['items'] = $items;
-<<<<<<< HEAD
-            return $orderData;
-        } catch (Exception $e) {
-            $this->logger->error("Error getting order details: " . $e->getMessage(), ['exception' => $e, 'order_id' => $order_id, 'user_id' => $user_id]);
-            return false;
-=======
             return $orderData; 
         } catch (Exception $e) {
             $this->logger->error("Error getting order details: " . $e->getMessage(), ['exception' => $e, 'order_id' => $order_id, 'user_id' => $user_id]);
             return false; 
->>>>>>> 70f30834
         }
     }
     public function getUserOrders(int $user_id): array|false
@@ -684,15 +488,6 @@
             if (!$orders_stmt) {
                 $errorMessage = "Failed to get user orders statement: " . $this->orderModel->getErrorMessage();
                 $this->logger->error($errorMessage, ['user_id' => $user_id]);
-<<<<<<< HEAD
-                return false;
-            }
-            $orders = $orders_stmt->fetchAll(PDO::FETCH_ASSOC);
-            return $orders;
-        } catch (Exception $e) {
-            $this->logger->error("Error getting user orders: " . $e->getMessage(), ['exception' => $e, 'user_id' => $user_id]);
-            return false;
-=======
                 return false; 
             }
             $orders = $orders_stmt->fetchAll(PDO::FETCH_ASSOC);
@@ -700,16 +495,11 @@
         } catch (Exception $e) {
             $this->logger->error("Error getting user orders: " . $e->getMessage(), ['exception' => $e, 'user_id' => $user_id]);
             return false; 
->>>>>>> 70f30834
         }
     }
     private function updateOrderStatus(int $order_id, string $status, int $user_id): bool
     {
-<<<<<<< HEAD
-        $valid_statuses = ['cancelled'];
-=======
         $valid_statuses = ['cancelled']; 
->>>>>>> 70f30834
         if (!in_array($status, $valid_statuses)) {
             $this->logger->warning("Invalid status value provided for user update.", ['order_id' => $order_id, 'user_id' => $user_id, 'status' => $status]);
             return false;
@@ -725,17 +515,10 @@
             $currentOrderData = $this->orderModel->readOneByIdAndUser($order_id, $user_id);
             if (!$currentOrderData) {
                 $errorMessage = $this->orderModel->getErrorMessage() ?: "Order not found or access denied for status update.";
-<<<<<<< HEAD
-                if (strpos($errorMessage, 'denied') === false) {
-                    $this->logger->warning($errorMessage, ['order_id' => $order_id, 'user_id' => $user_id]);
-                }
-                $pdoConnection->rollBack();
-=======
                 if (strpos($errorMessage, 'denied') === false) { 
                     $this->logger->warning($errorMessage, ['order_id' => $order_id, 'user_id' => $user_id]);
                 }
                 $pdoConnection->rollBack(); 
->>>>>>> 70f30834
                 return false;
             }
             $currentStatus = $currentOrderData['status'];
@@ -751,31 +534,19 @@
             }
             if (!$this->orderModel->updateStatus($order_id, $status)) {
                 $errorMessage = "Failed to update order status in database: " . $this->orderModel->getErrorMessage();
-<<<<<<< HEAD
-                $pdoConnection->rollBack();
-=======
                 $pdoConnection->rollBack(); 
->>>>>>> 70f30834
                 $this->logger->error($errorMessage, ['order_id' => $order_id, 'status' => $status]);
                 return false;
             }
             $pdoConnection->commit();
             $this->logger->info("Order status updated by user.", ['order_id' => $order_id, 'user_id' => $user_id, 'new_status' => $status]);
-<<<<<<< HEAD
-            return true;
-=======
             return true; 
->>>>>>> 70f30834
         } catch (Exception $e) {
             if ($pdoConnection->inTransaction()) {
                 $pdoConnection->rollBack();
             }
             $this->logger->error("Error updating order status: " . $e->getMessage(), ['exception' => $e, 'order_id' => $order_id, 'user_id' => $user_id]);
-<<<<<<< HEAD
-            return false;
-=======
             return false; 
->>>>>>> 70f30834
         }
     }
     public function updateOrderStatusAsManager(int $order_id, string $status): bool
@@ -794,11 +565,7 @@
             $currentStatus = $orderExists['status'];
             if ($currentStatus === 'completed' || $currentStatus === 'cancelled') {
                 $this->logger->info("Manager attempted to change status of an already {$currentStatus} order.", ['order_id' => $order_id, 'new_status' => $status]);
-<<<<<<< HEAD
-                return false;
-=======
                 return false; 
->>>>>>> 70f30834
             }
             if (!$this->orderModel->updateStatus($order_id, $status)) {
                 $errorMessage = "Failed to update order status via manager action: " . $this->orderModel->getErrorMessage();
@@ -806,17 +573,10 @@
                 return false;
             }
             $this->logger->info("Order status updated by manager.", ['order_id' => $order_id, 'new_status' => $status]);
-<<<<<<< HEAD
-            return true;
-        } catch (Exception $e) {
-            $this->logger->error("Error during manager order status update: " . $e->getMessage(), ['exception' => $e, 'order_id' => $order_id, 'status' => $status]);
-            return false;
-=======
             return true; 
         } catch (Exception $e) {
             $this->logger->error("Error during manager order status update: " . $e->getMessage(), ['exception' => $e, 'order_id' => $order_id, 'status' => $status]);
             return false; 
->>>>>>> 70f30834
         }
     }
     private function formatOrderForDisplay(array $order_details): array
@@ -824,11 +584,7 @@
         if (empty($order_details)) {
             return [];
         }
-<<<<<<< HEAD
-        $formatted = $order_details;
-=======
         $formatted = $order_details; 
->>>>>>> 70f30834
         if (!empty($formatted['order_date'])) {
             try {
                 $date = new \DateTime($formatted['order_date']);
@@ -838,11 +594,7 @@
                 $this->logger->warning("Invalid date format encountered for order ID {$formatted['order_id']}", ['date' => $formatted['order_date']]);
             }
         } else {
-<<<<<<< HEAD
-            $formatted['order_date_formatted'] = 'N/A';
-=======
             $formatted['order_date_formatted'] = 'N/A'; 
->>>>>>> 70f30834
         }
         $status_map = [
             'pending' => ['text' => 'Pending Confirmation', 'class' => 'status-pending'],
@@ -856,45 +608,26 @@
         $formatted['status_class'] = $status_info['class'];
         $formatted['total_amount_formatted'] = '$' . number_format($formatted['total_amount'] ?? 0, 2);
         if (isset($formatted['items']) && is_array($formatted['items'])) {
-<<<<<<< HEAD
-            foreach ($formatted['items'] as &$item) {
-=======
             foreach ($formatted['items'] as &$item) { 
->>>>>>> 70f30834
                 if (is_array($item)) {
                     $item['price_formatted'] = '$' . number_format($item['price'] ?? 0, 2);
                     if (!isset($item['subtotal'])) {
                         $item['subtotal'] = ($item['price'] ?? 0) * ($item['quantity'] ?? 0);
                     }
                     $item['subtotal_formatted'] = '$' . number_format($item['subtotal'] ?? 0, 2);
-<<<<<<< HEAD
-                    $image_filename = $item['product_image'] ?? ($item['image'] ?? 'default.png');
-=======
                     $image_filename = $item['product_image'] ?? ($item['image'] ?? 'default.png'); 
->>>>>>> 70f30834
                     $item['image_url'] = BASE_URL . 'assets/images/products/' . basename($image_filename);
                     $item['product_name'] = htmlspecialchars($item['product_name'] ?? 'N/A');
                 }
             }
-<<<<<<< HEAD
-            unset($item);
-=======
             unset($item); 
->>>>>>> 70f30834
         } elseif (!isset($formatted['items'])) {
             $formatted['items'] = [];
         }
         $formatted['notes'] = isset($formatted['notes']) ? htmlspecialchars($formatted['notes']) : '';
-<<<<<<< HEAD
-        $formatted['user_name'] = isset($formatted['user_name']) ? htmlspecialchars($formatted['user_name']) : 'N/A';
-        $formatted['user_email'] = isset($formatted['user_email']) ? htmlspecialchars($formatted['user_email']) : 'N/A';
-        $formatted['order_id'] = isset($formatted['order_id']) ? htmlspecialchars($formatted['order_id']) : 'N/A';
-        return $formatted;
-=======
         $formatted['user_name'] = isset($formatted['user_name']) ? htmlspecialchars($formatted['user_name']) : 'N/A'; 
         $formatted['user_email'] = isset($formatted['user_email']) ? htmlspecialchars($formatted['user_email']) : 'N/A'; 
         $formatted['order_id'] = isset($formatted['order_id']) ? htmlspecialchars($formatted['order_id']) : 'N/A'; 
         return $formatted; 
->>>>>>> 70f30834
     }
 }