<?php
namespace App\Controllers;
use App\Core\Session;
use App\Helpers\CaptchaHelper;
use App\Core\BaseController;
use App\Core\Registry;
<<<<<<< HEAD
use Psr\Log\LoggerInterface;

=======
use Psr\Log\LoggerInterface; 
>>>>>>> 70f30834
class CaptchaController extends BaseController
{
    private $session;
    private $captchaHelper;
    private $logger;
    public function __construct(Session $session, CaptchaHelper $captchaHelper)
    {
        $this->session = $session;
        $this->captchaHelper = $captchaHelper;
        if (Registry::has('logger')) {
            $this->logger = Registry::get('logger');
        }
    }
    public function generate()
    {
        try {
            if (!$this->session->isActive()) {
                $this->session->start();
            }
            $text = $this->captchaHelper->generateText();
            $this->captchaHelper->storeText($text);
            $imageData = $this->captchaHelper->generateImageData($text);
            if ($imageData === false) {
                $this->logError('Failed to generate CAPTCHA image data.');
                $this->outputError('Failed to generate CAPTCHA image.');
                return;
            }
            header('Content-Type: image/png');
<<<<<<< HEAD
            header('Cache-Control: no-cache, no-store, must-revalidate');
            header('Pragma: no-cache');
            header('Expires: 0');
=======
            header('Cache-Control: no-cache, no-store, must-revalidate'); 
            header('Pragma: no-cache'); 
            header('Expires: 0'); 
>>>>>>> 70f30834
            echo $imageData;
        } catch (\Exception $e) {
            $this->logError("Captcha Generation Error: " . $e->getMessage(), ['exception' => $e]);
            $this->outputError('An error occurred while generating the CAPTCHA.');
        }
    }
    private function outputError(string $message): void
    {
        if (!headers_sent()) {
            header('Content-Type: text/plain', true, 500);
        }
        echo "Error: " . htmlspecialchars($message);
    }
    private function logError(string $message, array $context = []): void
    {
        if ($this->logger) {
            $this->logger->error($message, $context);
        } else {
            error_log("CaptchaController Error: " . $message . " Context: " . print_r($context, true));
        }
    }
}<|MERGE_RESOLUTION|>--- conflicted
+++ resolved
@@ -4,12 +4,7 @@
 use App\Helpers\CaptchaHelper;
 use App\Core\BaseController;
 use App\Core\Registry;
-<<<<<<< HEAD
-use Psr\Log\LoggerInterface;
-
-=======
 use Psr\Log\LoggerInterface; 
->>>>>>> 70f30834
 class CaptchaController extends BaseController
 {
     private $session;
@@ -38,15 +33,9 @@
                 return;
             }
             header('Content-Type: image/png');
-<<<<<<< HEAD
-            header('Cache-Control: no-cache, no-store, must-revalidate');
-            header('Pragma: no-cache');
-            header('Expires: 0');
-=======
             header('Cache-Control: no-cache, no-store, must-revalidate'); 
             header('Pragma: no-cache'); 
             header('Expires: 0'); 
->>>>>>> 70f30834
             echo $imageData;
         } catch (\Exception $e) {
             $this->logError("Captcha Generation Error: " . $e->getMessage(), ['exception' => $e]);
