--- conflicted
+++ resolved
@@ -1,56 +1,10 @@
 <div class="dashboard-container">
-<<<<<<< HEAD
-    <! <div class="dashboard-welcome">
-=======
     <!
     <div class="dashboard-welcome">
->>>>>>> 70f30834
         <h2>Welcome to the Admin Panel</h2>
         <p>This is the administration area for GhibliGroceries. From here, you can manage users, orders, products, and
             categories.</p>
-</div>
-<! <! <div class="dashboard-stats">
-    <div class="stats-heading">
-        <h3>Quick Statistics</h3>
-        <p>Overview of your store's performance</p>
     </div>
-    <div class="stats-grid">
-        <! <div class="stat-card">
-            <div class="stat-icon">
-                <i class="fas fa-users"></i>
-            </div>
-            <div class="stat-content">
-                <h4>Total Users</h4>
-                <p class="stat-value"><?= $stats['total_users']
-                                        ?></p>
-                <p class="stat-description">Registered users</p>
-            </div>
-    </div>
-<<<<<<< HEAD
-    <! <! <div class="stat-card">
-        <div class="stat-icon">
-            <i class="fas fa-shopping-cart"></i>
-        </div>
-        <div class="stat-content">
-            <h4>Total Orders</h4>
-            <p class="stat-value"><?= $stats['total_orders']
-                                    ?></p>
-            <p class="stat-description">All orders</p>
-        </div>
-        </div>
-        <! <! <div class="stat-card">
-            <div class="stat-icon">
-                <i class="fas fa-box"></i>
-            </div>
-            <div class="stat-content">
-                <h4>Products</h4>
-                <p class="stat-value"><?= $stats['total_products']
-                                        ?></p>
-                <p class="stat-description">Available products</p>
-            </div>
-            </div>
-            <! <! <div class="stat-card">
-=======
     <!
     <!
     <div class="dashboard-stats">
@@ -100,370 +54,11 @@
             <!
             <!
             <div class="stat-card">
->>>>>>> 70f30834
                 <div class="stat-icon">
                     <i class="fas fa-tags"></i>
                 </div>
                 <div class="stat-content">
                     <h4>Categories</h4>
-<<<<<<< HEAD
-                    <p class="stat-value"><?= $stats['total_categories']
-                                            ?></p>
-                    <p class="stat-description">Product categories</p>
-                </div>
-                </div>
-                <! <! <div class="stat-card">
-                    <div class="stat-icon" style="background-color: rgba(255, 193, 7, 0.1); color: #ffc107;">
-                        <i class="fas fa-clock"></i>
-                    </div>
-                    <div class="stat-content">
-                        <h4>Pending Orders</h4>
-                        <p class="stat-value"><?= $stats['pending_orders']
-                                                ?></p>
-                        <p class="stat-description">Awaiting processing</p>
-                    </div>
-                    </div>
-                    <! <! <div class="stat-card">
-                        <div class="stat-icon" style="background-color: rgba(0, 123, 255, 0.1); color: #007bff;">
-                            <i class="fas fa-spinner"></i>
-                        </div>
-                        <div class="stat-content">
-                            <h4>Processing Orders</h4>
-                            <p class="stat-value"><?= $stats['processing_orders']
-                                                    ?></p>
-                            <p class="stat-description">Currently processing</p>
-                        </div>
-                        </div>
-                        <! <! <div class="stat-card">
-                            <div class="stat-icon" style="background-color: rgba(40, 167, 69, 0.1); color: #28a745;">
-                                <i class="fas fa-check-circle"></i>
-                            </div>
-                            <div class="stat-content">
-                                <h4>Completed Orders</h4>
-                                <p class="stat-value"><?= $stats['completed_orders']
-                                                        ?></p>
-                                <p class="stat-description">Successfully delivered</p>
-                            </div>
-                            </div>
-                            <! <! <div class="stat-card">
-                                <div class="stat-icon"
-                                    style="background-color: rgba(220, 53, 69, 0.1); color: #dc3545;">
-                                    <i class="fas fa-exclamation-triangle"></i>
-                                </div>
-                                <div class="stat-content">
-                                    <h4>Low Stock</h4>
-                                    <p class="stat-value"><?= $stats['low_stock_products']
-                                                            ?></p>
-                                    <p class="stat-description">Products need restocking</p>
-                                </div>
-                                </div>
-                                <! </div>
-                                    </div>
-                                    <! <! <div class="dashboard-quick-actions">
-                                        <div class="quick-actions-heading">
-                                            <h3>Quick Actions</h3>
-                                            <p>Common administrative tasks</p>
-                                        </div>
-                                        <div class="quick-actions-grid">
-                                            <! <a href="<?= BASE_URL ?>admin/users" class="action-card">
-                                                <div class="action-icon">
-                                                    <i class="fas fa-user-plus"></i>
-                                                </div>
-                                                <div class="action-content">
-                                                    <h4>Manage Users</h4>
-                                                    <p>View, edit, and manage user accounts</p>
-                                                </div>
-                                                </a>
-                                                <! <! <a href="<?= BASE_URL ?>admin/orders" class="action-card">
-                                                    <div class="action-icon">
-                                                        <i class="fas fa-clipboard-list"></i>
-                                                    </div>
-                                                    <div class="action-content">
-                                                        <h4>View Orders</h4>
-                                                        <p>Process and manage customer orders</p>
-                                                    </div>
-                                                    </a>
-                                                    <! <! <a href="<?= BASE_URL ?>admin/products" class="action-card">
-                                                        <div class="action-icon">
-                                                            <i class="fas fa-plus-circle"></i>
-                                                        </div>
-                                                        <div class="action-content">
-                                                            <h4>Manage Products</h4>
-                                                            <p>Add, edit, or remove products</p>
-                                                        </div>
-                                                        </a>
-                                                        <! <! <a href="<?= BASE_URL ?>admin/categories"
-                                                            class="action-card">
-                                                            <div class="action-icon">
-                                                                <i class="fas fa-sitemap"></i>
-                                                            </div>
-                                                            <div class="action-content">
-                                                                <h4>Manage Categories</h4>
-                                                                <p>Organize your product categories</p>
-                                                            </div>
-                                                            </a>
-                                                            <! </div>
-                                        </div>
-                                        <! <! <div class="dashboard-recent-orders">
-                                            <div class="recent-orders-heading">
-                                                <h3>Recent Orders</h3>
-                                                <p>Latest customer orders</p>
-                                            </div>
-                                            <div class="recent-orders-table-container">
-                                                <table class="recent-orders-table">
-                                                    <thead>
-                                                        <tr>
-                                                            <th>Order ID</th>
-                                                            <th>Customer</th>
-                                                            <th>Date</th>
-                                                            <th>Amount</th>
-                                                            <th>Status</th>
-                                                            <th>Action</th>
-                                                        </tr>
-                                                    </thead>
-                                                    <tbody>
-                                                        <?php
-                                                        ?>
-                                                        <?php if (empty($recent_orders)): ?>
-                                                        <! <tr>
-                                                            <td colspan="6" class="no-orders">No recent orders found
-                                                            </td>
-                                                            </tr>
-                                                            <?php else: ?>
-                                                            <?php
-                                                                ?>
-                                                            <?php foreach ($recent_orders as $order): ?>
-                                                            <tr>
-                                                                <td>#<?= $order['order_id']
-                                                                                ?></td>
-                                                                <td><?= htmlspecialchars($order['user_name'])
-                                                                            ?></td>
-                                                                <td><?= date('M d, Y', strtotime($order['order_date']))
-                                                                            ?></td>
-                                                                <td>$<?= number_format($order['total_amount'], 2)
-                                                                                ?></td>
-                                                                <td>
-                                                                    <! <span
-                                                                        class="order-status status-<?= strtolower($order['status']) ?>">
-                                                                        <?= ucfirst($order['status'])
-                                                                                ?>
-                                                                        </span>
-                                                                </td>
-                                                                <td>
-                                                                    <! <a
-                                                                        href="<?= BASE_URL ?>admin/orders/<?= $order['order_id'] ?>"
-                                                                        class="view-order-btn">
-                                                                        View
-                                                                        </a>
-                                                                </td>
-                                                            </tr>
-                                                            <?php endforeach; ?>
-                                                            <?php endif; ?>
-                                                    </tbody>
-                                                </table>
-                                                <! <div class="view-all-orders">
-                                                    <a href="<?= BASE_URL ?>admin/orders" class="view-all-link">View All
-                                                        Orders <i class="fas fa-arrow-right"></i></a>
-                                            </div>
-                                            </div>
-                                            </div>
-                                            <! </div>
-                                                <! <! <! <style>
-                                                    body {
-                                                    margin: 0;
-                                                    padding: 0;
-                                                    }
-                                                    .dashboard-container {
-                                                    display: flex;
-                                                    flex-direction: column;
-                                                    gap: 2rem;
-                                                    }
-                                                    .dashboard-welcome {
-                                                    background-color: #f8f9fa;
-                                                    border-left: 4px solid var(--admin-primary);
-                                                    padding: 1.5rem;
-                                                    border-radius: 4px;
-                                                    }
-                                                    .dashboard-welcome h2 {
-                                                    margin-top: 0;
-                                                    color: var(--admin-secondary);
-                                                    }
-                                                    .stats-heading,
-                                                    .quick-actions-heading {
-                                                    margin-bottom: 1rem;
-                                                    }
-                                                    .stats-heading h3,
-                                                    .quick-actions-heading h3 {
-                                                    margin-bottom: 0.25rem;
-                                                    color: var(--admin-secondary);
-                                                    }
-                                                    .stats-heading p,
-                                                    .quick-actions-heading p {
-                                                    margin-top: 0;
-                                                    color: #6c757d;
-                                                    }
-                                                    .stats-grid,
-                                                    .quick-actions-grid {
-                                                    display: grid;
-                                                    grid-template-columns: repeat(auto-fill, minmax(250px, 1fr));
-                                                    gap: 1.5rem;
-                                                    }
-                                                    .stat-card,
-                                                    .action-card {
-                                                    display: flex;
-                                                    background-color: white;
-                                                    border-radius: 8px;
-                                                    box-shadow: 0 2px 4px rgba(0, 0, 0, 0.05);
-                                                    padding: 1.5rem;
-                                                    transition: transform 0.2s ease, box-shadow 0.2s ease;
-                                                    }
-                                                    .action-card {
-                                                    text-decoration: none;
-                                                    color: inherit;
-                                                    }
-                                                    .stat-card:hover,
-                                                    .action-card:hover {
-                                                    transform: translateY(-5px);
-                                                    box-shadow: 0 4px 8px rgba(0, 0, 0, 0.1);
-                                                    }
-                                                    .stat-icon,
-                                                    .action-icon {
-                                                    display: flex;
-                                                    align-items: center;
-                                                    justify-content: center;
-                                                    width: 50px;
-                                                    height: 50px;
-                                                    background-color: rgba(52, 152, 219, 0.1);
-                                                    color: var(--admin-primary);
-                                                    border-radius: 8px;
-                                                    margin-right: 1rem;
-                                                    font-size: 1.5rem;
-                                                    }
-                                                    .stat-content,
-                                                    .action-content {
-                                                    flex: 1;
-                                                    }
-                                                    .stat-content h4,
-                                                    .action-content h4 {
-                                                    margin-top: 0;
-                                                    margin-bottom: 0.5rem;
-                                                    color: var(--admin-secondary);
-                                                    }
-                                                    .stat-value {
-                                                    font-size: 1.5rem;
-                                                    font-weight: bold;
-                                                    margin: 0.5rem 0;
-                                                    color: var(--admin-primary);
-                                                    }
-                                                    .stat-description,
-                                                    .action-content p {
-                                                    margin: 0;
-                                                    color: #6c757d;
-                                                    font-size: 0.9rem;
-                                                    }
-                                                    @media (max-width: 768px) {
-                                                    .stats-grid,
-                                                    .quick-actions-grid {
-                                                    grid-template-columns: 1fr;
-                                                    }
-                                                    }
-                                                    .dashboard-recent-orders {
-                                                    margin-top: 2rem;
-                                                    }
-                                                    .recent-orders-heading h3 {
-                                                    margin-bottom: 0.25rem;
-                                                    color: var(--admin-secondary);
-                                                    }
-                                                    .recent-orders-heading p {
-                                                    margin-top: 0;
-                                                    color: #6c757d;
-                                                    margin-bottom: 1rem;
-                                                    }
-                                                    .recent-orders-table-container {
-                                                    background-color: white;
-                                                    border-radius: 8px;
-                                                    box-shadow: 0 2px 4px rgba(0, 0, 0, 0.05);
-                                                    overflow: hidden;
-                                                    }
-                                                    .recent-orders-table {
-                                                    width: 100%;
-                                                    border-collapse: collapse;
-                                                    }
-                                                    .recent-orders-table th,
-                                                    .recent-orders-table td {
-                                                    padding: 1rem;
-                                                    text-align: left;
-                                                    border-bottom: 1px solid #f0f0f0;
-                                                    }
-                                                    .recent-orders-table th {
-                                                    background-color: #f8f9fa;
-                                                    font-weight: 600;
-                                                    color: var(--admin-secondary);
-                                                    }
-                                                    .recent-orders-table tr:last-child td {
-                                                    border-bottom: none;
-                                                    }
-                                                    .order-status {
-                                                    display: inline-block;
-                                                    padding: 0.25rem 0.75rem;
-                                                    border-radius: 50px;
-                                                    font-size: 0.8rem;
-                                                    font-weight: 500;
-                                                    }
-                                                    .status-pending {
-                                                    background-color: rgba(255, 193, 7, 0.1);
-                                                    color: #ffc107;
-                                                    }
-                                                    .status-processing {
-                                                    background-color: rgba(0, 123, 255, 0.1);
-                                                    color: #007bff;
-                                                    }
-                                                    .status-completed {
-                                                    background-color: rgba(40, 167, 69, 0.1);
-                                                    color: #28a745;
-                                                    }
-                                                    .status-cancelled {
-                                                    background-color: rgba(220, 53, 69, 0.1);
-                                                    color: #dc3545;
-                                                    }
-                                                    .view-order-btn {
-                                                    display: inline-block;
-                                                    padding: 0.25rem 0.75rem;
-                                                    background-color: var(--admin-primary);
-                                                    color: white;
-                                                    border-radius: 4px;
-                                                    text-decoration: none;
-                                                    font-size: 0.8rem;
-                                                    transition: background-color 0.2s ease;
-                                                    }
-                                                    .view-order-btn:hover {
-                                                    background-color: var(--admin-secondary);
-                                                    }
-                                                    .no-orders {
-                                                    text-align: center;
-                                                    color: #6c757d;
-                                                    padding: 2rem !important;
-                                                    }
-                                                    .view-all-orders {
-                                                    padding: 1rem;
-                                                    text-align: center;
-                                                    border-top: 1px solid #f0f0f0;
-                                                    }
-                                                    .view-all-link {
-                                                    color: var(--admin-primary);
-                                                    text-decoration: none;
-                                                    font-weight: 500;
-                                                    transition: color 0.2s ease;
-                                                    }
-                                                    .view-all-link:hover {
-                                                    color: var(--admin-secondary);
-                                                    }
-                                                    .view-all-link i {
-                                                    margin-left: 0.5rem;
-                                                    font-size: 0.8rem;
-                                                    }
-                                                    </style>
-=======
                     <p class="stat-value"><?= $stats['total_categories'] 
                                             ?></p>
                     <p class="stat-description">Product categories</p>
@@ -842,5 +437,4 @@
         margin-left: 0.5rem;
         font-size: 0.8rem;
     }
-</style>
->>>>>>> 70f30834
+</style>