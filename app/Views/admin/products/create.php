--- conflicted
+++ resolved
@@ -1,266 +1,3 @@
-<<<<<<< HEAD
-<! <div class="admin-content-header">
-    <h2>Add New Product</h2>
-    <! <div class="admin-content-actions">
-        <a href="<?= BASE_URL ?>admin/products" class="btn btn-secondary">
-            <i class="fas fa-arrow-left"></i> Back to Products
-        </a>
-        </div>
-        </div>
-        <?php
-        ?>
-        <?php if (isset($_SESSION['flash_error'])): ?>
-        <div class="alert alert-danger">
-            <?php echo htmlspecialchars($_SESSION['flash_error']);
-                ?>
-        </div>
-        <?php
-            ?>
-        <?php endif; ?>
-        <?php
-        ?>
-        <?php if (isset($_SESSION['flash_errors']) && is_array($_SESSION['flash_errors'])): ?>
-        <div class="alert alert-danger">
-            <ul class="mb-0">
-                <?php foreach ($_SESSION['flash_errors'] as $error): ?>
-                <li><?php echo htmlspecialchars($error);
-                            ?></li>
-                <?php endforeach; ?>
-            </ul>
-        </div>
-        <?php
-            ?>
-        <?php endif; ?>
-        <! <div class="card">
-            <div class="card-body">
-                <! <form action="<?= BASE_URL ?>admin/products" method="POST" enctype="multipart/form-data">
-                    <! <input type="hidden" name="csrf_token" value="<?php echo $csrf_token; ?>">
-                        <! <div class="form-group">
-                            <label for="name">Product Name <span class="text-danger">*</span></label>
-                            <input type="text" id="name" name="name" class="form-control" maxlength="100" required
-                                value="<?php echo isset($_POST['name']) ? htmlspecialchars($_POST['name']) : '';
-                                        ?>">
-                            <small class="form-text text-muted">Maximum 100 characters</small>
-            </div>
-            <! <div class="form-group">
-                <label for="description">Description <span class="text-danger">*</span></label>
-                <textarea id="description" name="description" class="form-control" rows="5" required><?php echo isset($_POST['description']) ? htmlspecialchars($_POST['description']) : '';
-                                                                                                        ?></textarea>
-                </div>
-                <! <div class="form-row">
-                    <! <div class="form-group col-md-6">
-                        <label for="price">Price ($) <span class="text-danger">*</span></label>
-                        <input type="number" id="price" name="price" class="form-control" min="0.01" step="0.01"
-                            required value="<?php echo isset($_POST['price']) ? htmlspecialchars($_POST['price']) : '';
-                                            ?>">
-                        </div>
-                        <! <div class="form-group col-md-6">
-                            <label for="stock_quantity">Stock Quantity <span class="text-danger">*</span></label>
-                            <input type="number" id="stock_quantity" name="stock_quantity" class="form-control" min="0"
-                                required value="<?php echo isset($_POST['stock_quantity']) ? htmlspecialchars($_POST['stock_quantity']) : '100';
-                                                ?>">
-                            </div>
-                            </div>
-                            <! <div class="form-group">
-                                <label for="category_id">Category <span class="text-danger">*</span></label>
-                                <select id="category_id" name="category_id" class="form-control" required>
-                                    <option value="">Select a category</option>
-                                    <?php
-                                    ?>
-                                    <?php foreach ($categories as $category): ?>
-                                    <option value="<?php echo $category['category_id']; ?>" <?php
-                                                                                                ?>
-                                        <?php echo (isset($_POST['category_id']) && $_POST['category_id'] == $category['category_id']) ? 'selected' : ''; ?>>
-                                        <?php echo htmlspecialchars($category['category_name']);
-                                            ?>
-                                    </option>
-                                    <?php endforeach; ?>
-                                </select>
-                                </div>
-                                <! <div class="form-group">
-                                    <label for="image">Product Image <span class="text-danger">*</span></label>
-                                    <div class="custom-file">
-                                        <?php
-                                        ?>
-                                        <input type="file" class="custom-file-input" id="image" name="image"
-                                            accept="image/jpeg,image/png,image/gif,image/webp" required>
-                                        <label class="custom-file-label" for="image">Choose file</label>
-                                    </div>
-                                    <small class="form-text text-muted">Accepted formats: JPG, PNG, GIF, WEBP. Maximum
-                                        size: 5MB.</small>
-                                    </div>
-                                    <! <div class="form-group">
-                                        <div class="custom-control custom-switch">
-                                            <input type="checkbox" class="custom-control-input" id="is_active"
-                                                name="is_active" value="1" checked <?php
-                                                                                    ?>>
-                                            <label class="custom-control-label" for="is_active">Active (available for
-                                                purchase)</label>
-                                        </div>
-                                        </div>
-                                        <! <div class="form-group mt-4">
-                                            <button type="submit" class="btn btn-primary">
-                                                <i class="fas fa-save"></i> Save Product
-                                            </button>
-                                            <a href="<?= BASE_URL ?>admin/products" class="btn btn-secondary">Cancel</a>
-                                            </div>
-                                            </form>
-                                            </div>
-                                            <! </div>
-                                                <! <! <style>
-                                                    body {
-                                                    margin: 0;
-                                                    padding: 0;
-                                                    }
-                                                    .admin-content-header {
-                                                    display: flex;
-                                                    justify-content: space-between;
-                                                    align-items: center;
-                                                    margin-bottom: 1.5rem;
-                                                    }
-                                                    .form-group {
-                                                    margin-bottom: 1.5rem;
-                                                    }
-                                                    .form-row {
-                                                    display: flex;
-                                                    flex-wrap: wrap;
-                                                    margin-right: -15px;
-                                                    margin-left: -15px;
-                                                    }
-                                                    .form-row>.col,
-                                                    .form-row>[class*="col-"] {
-                                                    padding-right: 15px;
-                                                    padding-left: 15px;
-                                                    }
-                                                    .col-md-6 {
-                                                    flex: 0 0 50%;
-                                                    max-width: 50%;
-                                                    }
-                                                    .custom-file {
-                                                    position: relative;
-                                                    display: inline-block;
-                                                    width: 100%;
-                                                    height: calc(1.5em + 0.75rem + 2px);
-                                                    margin-bottom: 0;
-                                                    }
-                                                    .custom-file-input {
-                                                    position: relative;
-                                                    z-index: 2;
-                                                    width: 100%;
-                                                    height: calc(1.5em + 0.75rem + 2px);
-                                                    margin: 0;
-                                                    opacity: 0;
-                                                    }
-                                                    .custom-file-label {
-                                                    position: absolute;
-                                                    top: 0;
-                                                    right: 0;
-                                                    left: 0;
-                                                    z-index: 1;
-                                                    height: calc(1.5em + 0.75rem + 2px);
-                                                    padding: 0.375rem 0.75rem;
-                                                    font-weight: 400;
-                                                    line-height: 1.5;
-                                                    color: #495057;
-                                                    background-color: #fff;
-                                                    border: 1px solid #ced4da;
-                                                    border-radius: 0.25rem;
-                                                    overflow: hidden;
-                                                    white-space: nowrap;
-                                                    }
-                                                    .custom-file-label::after {
-                                                    position: absolute;
-                                                    top: 0;
-                                                    right: 0;
-                                                    bottom: 0;
-                                                    z-index: 3;
-                                                    display: block;
-                                                    height: calc(1.5em + 0.75rem);
-                                                    padding: 0.375rem 0.75rem;
-                                                    line-height: 1.5;
-                                                    color: #495057;
-                                                    content: "Browse";
-                                                    background-color: #e9ecef;
-                                                    border-left: inherit;
-                                                    border-radius: 0 0.25rem 0.25rem 0;
-                                                    }
-                                                    .custom-switch {
-                                                    padding-left: 2.25rem;
-                                                    }
-                                                    .custom-control {
-                                                    position: relative;
-                                                    display: block;
-                                                    min-height: 1.5rem;
-                                                    padding-left: 1.5rem;
-                                                    }
-                                                    .custom-control-input {
-                                                    position: absolute;
-                                                    z-index: -1;
-                                                    opacity: 0;
-                                                    }
-                                                    .custom-control-label {
-                                                    position: relative;
-                                                    margin-bottom: 0;
-                                                    vertical-align: top;
-                                                    }
-                                                    .custom-control-label::before {
-                                                    position: absolute;
-                                                    top: 0.25rem;
-                                                    left: -1.5rem;
-                                                    display: block;
-                                                    width: 1rem;
-                                                    height: 1rem;
-                                                    pointer-events: none;
-                                                    content: "";
-                                                    background-color: #fff;
-                                                    border: 1px solid #adb5bd;
-                                                    }
-                                                    .custom-switch .custom-control-label::before {
-                                                    left: -2.25rem;
-                                                    width: 1.75rem;
-                                                    border-radius: 0.5rem;
-                                                    }
-                                                    .custom-switch
-                                                    .custom-control-input:checked~.custom-control-label::after {
-                                                    background-color: #fff;
-                                                    transform: translateX(0.75rem);
-                                                    }
-                                                    .custom-switch .custom-control-label::after {
-                                                    top: calc(0.25rem + 2px);
-                                                    left: calc(-2.25rem + 2px);
-                                                    width: calc(1rem - 4px);
-                                                    height: calc(1rem - 4px);
-                                                    background-color: #adb5bd;
-                                                    border-radius: 0.5rem;
-                                                    transition: transform 0.15s ease-in-out, background-color 0.15s
-                                                    ease-in-out, border-color 0.15s ease-in-out, box-shadow 0.15s
-                                                    ease-in-out;
-                                                    }
-                                                    .custom-control-label::after {
-                                                    position: absolute;
-                                                    top: 0.25rem;
-                                                    left: -1.5rem;
-                                                    display: block;
-                                                    width: 1rem;
-                                                    height: 1rem;
-                                                    content: "";
-                                                    background: no-repeat 50% / 50% 50%;
-                                                    }
-                                                    </style>
-                                                    <! <script>
-                                                        const fileInput = document.querySelector('.custom-file-input');
-                                                        if (fileInput) {
-                                                        fileInput.addEventListener('change', function(e) {
-                                                        const fileName = e.target.files[0] ? e.target.files[0].name :
-                                                        'Choose file';
-                                                        const label = e.target.nextElementSibling;
-                                                        if (label) {
-                                                        label.textContent = fileName;
-                                                        }
-                                                        });
-                                                        }
-                                                        </script>
-=======
 <!
 <div class="admin-content-header">
     <h2>Add New Product</h2>
@@ -530,5 +267,4 @@
             }
         });
     }
-</script>
->>>>>>> 70f30834
+</script>