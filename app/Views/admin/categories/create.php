<<<<<<< HEAD
<! <div class="admin-content-header">
    <h2>Add New Category</h2>
    <! <div class="admin-content-actions">
        <a href="<?= BASE_URL ?>admin/categories" class="btn btn-secondary">
            <i class="fas fa-arrow-left"></i> Back to Categories
        </a>
        </div>
        </div>
        <! <! <?php
                ?> <?php if (isset($_SESSION['flash_error'])): ?> <div class="alert alert-danger">
            <?php echo htmlspecialchars($_SESSION['flash_error']);
            ?>
            </div>
            <?php endif; ?>
            <?php
        ?>
            <?php if (isset($_SESSION['flash_errors']) && is_array($_SESSION['flash_errors'])): ?>
            <div class="alert alert-danger">
                <ul class="mb-0">
                    <?php foreach ($_SESSION['flash_errors'] as $error): ?>
                    <li><?php echo htmlspecialchars($error);
                            ?></li>
                    <?php endforeach; ?>
                </ul>
            </div>
            <?php endif; ?>
            <! <! <div class="card">
                <div class="card-body">
                    <! <form action="<?= BASE_URL ?>admin/categories" method="POST">
                        <! <input type="hidden" name="csrf_token" value="<?php echo $csrf_token; ?>">
                            <! <div class="form-group mb-3">
                                <label for="name" class="form-label">Category Name <span
                                        class="text-danger">*</span></label>
                                <input type="text" class="form-control" id="name" name="name" required
                                    value="<?php
                                        echo isset($_SESSION['flash_old']['name']) ? htmlspecialchars($_SESSION['flash_old']['name']) : ''; ?>">
                                <small class="form-text text-muted">Enter a unique and descriptive name for the
                                    category.</small>
                </div>
                <! <! <div class="form-group mb-3">
                    <label for="parent_id" class="form-label">Parent Category</label>
                    <select class="form-control" id="parent_id" name="parent_id">
                        <! <option value="0">None (Top Level Category)</option>
                            <?php
                        ?>
                            <?php foreach ($categories as $category): ?>
                            <option value="<?php echo $category['id']; ?>"
                                <?php
                                echo (isset($_SESSION['flash_old']['parent_id']) && $_SESSION['flash_old']['parent_id'] == $category['id']) ? 'selected' : ''; ?>>
                                <?php echo htmlspecialchars($category['category_name']);
                                ?>
                            </option>
                            <?php endforeach; ?>
                    </select>
                    <small class="form-text text-muted">Select a parent category if this is a subcategory, or leave as
                        "None" for a top-level category.</small>
                    </div>
                    <! <! <div class="form-group">
                        <button type="submit" class="btn btn-primary">
                            <i class="fas fa-save"></i> Save Category
                        </button>
                        <! <a href="<?= BASE_URL ?>admin/categories" class="btn btn-outline-secondary">Cancel</a>
                            </div>
                            <! </form>
                                </div>
                                </div>
                                <! <! <style>
                                    body {
                                    margin: 0;
                                    padding: 0;
                                    }
                                    .admin-content-header {
                                    display: flex;
                                    justify-content: space-between;
                                    align-items: center;
                                    margin-bottom: 1.5rem;
                                    }
                                    .card {
                                    border-radius: 4px;
                                    box-shadow: 0 1px 3px rgba(0, 0, 0, 0.1);
                                    }
                                    .card-body {
                                    padding: 1.5rem;
                                    }
                                    .form-label {
                                    font-weight: 500;
                                    }
                                    .text-danger {
                                    color: #dc3545;
                                    }
                                    .form-text {
                                    color: #6c757d;
                                    font-size: 0.875rem;
                                    }
                                    </style>
=======
<!
<div class="admin-content-header">
    <h2>Add New Category</h2>
    <!
    <div class="admin-content-actions">
        <a href="<?= BASE_URL ?>admin/categories" class="btn btn-secondary">
            <i class="fas fa-arrow-left"></i> Back to Categories
        </a>
    </div>
</div>
<!
<!
<?php 
?>
<?php if (isset($_SESSION['flash_error'])): ?>
    <div class="alert alert-danger">
        <?php echo htmlspecialchars($_SESSION['flash_error']); 
        ?>
    </div>
<?php endif; ?>
<?php 
?>
<?php if (isset($_SESSION['flash_errors']) && is_array($_SESSION['flash_errors'])): ?>
    <div class="alert alert-danger">
        <ul class="mb-0">
            <?php foreach ($_SESSION['flash_errors'] as $error): ?>
                <li><?php echo htmlspecialchars($error); 
                    ?></li>
            <?php endforeach; ?>
        </ul>
    </div>
<?php endif; ?>
<!
<!
<div class="card">
    <div class="card-body">
        <!
        <form action="<?= BASE_URL ?>admin/categories" method="POST">
            <!
            <input type="hidden" name="csrf_token" value="<?php echo $csrf_token; ?>">
            <!
            <div class="form-group mb-3">
                <label for="name" class="form-label">Category Name <span class="text-danger">*</span></label>
                <input type="text" class="form-control" id="name" name="name" required
                    value="<?php 
                            echo isset($_SESSION['flash_old']['name']) ? htmlspecialchars($_SESSION['flash_old']['name']) : ''; ?>">
                <small class="form-text text-muted">Enter a unique and descriptive name for the category.</small>
            </div>
            <!
            <!
            <div class="form-group mb-3">
                <label for="parent_id" class="form-label">Parent Category</label>
                <select class="form-control" id="parent_id" name="parent_id">
                    <!
                    <option value="0">None (Top Level Category)</option>
                    <?php 
                    ?>
                    <?php foreach ($categories as $category): ?>
                        <option value="<?php echo $category['id']; ?>"
                            <?php 
                            echo (isset($_SESSION['flash_old']['parent_id']) && $_SESSION['flash_old']['parent_id'] == $category['id']) ? 'selected' : ''; ?>>
                            <?php echo htmlspecialchars($category['category_name']); 
                            ?>
                        </option>
                    <?php endforeach; ?>
                </select>
                <small class="form-text text-muted">Select a parent category if this is a subcategory, or leave as
                    "None" for a top-level category.</small>
            </div>
            <!
            <!
            <div class="form-group">
                <button type="submit" class="btn btn-primary">
                    <i class="fas fa-save"></i> Save Category
                </button>
                <!
                <a href="<?= BASE_URL ?>admin/categories" class="btn btn-outline-secondary">Cancel</a>
            </div>
            <!
        </form>
    </div>
</div>
<!
<!
<style>
    body {
        margin: 0;
        padding: 0;
    }
    .admin-content-header {
        display: flex;
        justify-content: space-between;
        align-items: center;
        margin-bottom: 1.5rem;
    }
    .card {
        border-radius: 4px;
        box-shadow: 0 1px 3px rgba(0, 0, 0, 0.1);
    }
    .card-body {
        padding: 1.5rem;
    }
    .form-label {
        font-weight: 500;
    }
    .text-danger {
        color: #dc3545;
    }
    .form-text {
        color: #6c757d;
        font-size: 0.875rem;
    }
</style>
>>>>>>> 70f30834
<|MERGE_RESOLUTION|>--- conflicted
+++ resolved
@@ -1,100 +1,3 @@
-<<<<<<< HEAD
-<! <div class="admin-content-header">
-    <h2>Add New Category</h2>
-    <! <div class="admin-content-actions">
-        <a href="<?= BASE_URL ?>admin/categories" class="btn btn-secondary">
-            <i class="fas fa-arrow-left"></i> Back to Categories
-        </a>
-        </div>
-        </div>
-        <! <! <?php
-                ?> <?php if (isset($_SESSION['flash_error'])): ?> <div class="alert alert-danger">
-            <?php echo htmlspecialchars($_SESSION['flash_error']);
-            ?>
-            </div>
-            <?php endif; ?>
-            <?php
-        ?>
-            <?php if (isset($_SESSION['flash_errors']) && is_array($_SESSION['flash_errors'])): ?>
-            <div class="alert alert-danger">
-                <ul class="mb-0">
-                    <?php foreach ($_SESSION['flash_errors'] as $error): ?>
-                    <li><?php echo htmlspecialchars($error);
-                            ?></li>
-                    <?php endforeach; ?>
-                </ul>
-            </div>
-            <?php endif; ?>
-            <! <! <div class="card">
-                <div class="card-body">
-                    <! <form action="<?= BASE_URL ?>admin/categories" method="POST">
-                        <! <input type="hidden" name="csrf_token" value="<?php echo $csrf_token; ?>">
-                            <! <div class="form-group mb-3">
-                                <label for="name" class="form-label">Category Name <span
-                                        class="text-danger">*</span></label>
-                                <input type="text" class="form-control" id="name" name="name" required
-                                    value="<?php
-                                        echo isset($_SESSION['flash_old']['name']) ? htmlspecialchars($_SESSION['flash_old']['name']) : ''; ?>">
-                                <small class="form-text text-muted">Enter a unique and descriptive name for the
-                                    category.</small>
-                </div>
-                <! <! <div class="form-group mb-3">
-                    <label for="parent_id" class="form-label">Parent Category</label>
-                    <select class="form-control" id="parent_id" name="parent_id">
-                        <! <option value="0">None (Top Level Category)</option>
-                            <?php
-                        ?>
-                            <?php foreach ($categories as $category): ?>
-                            <option value="<?php echo $category['id']; ?>"
-                                <?php
-                                echo (isset($_SESSION['flash_old']['parent_id']) && $_SESSION['flash_old']['parent_id'] == $category['id']) ? 'selected' : ''; ?>>
-                                <?php echo htmlspecialchars($category['category_name']);
-                                ?>
-                            </option>
-                            <?php endforeach; ?>
-                    </select>
-                    <small class="form-text text-muted">Select a parent category if this is a subcategory, or leave as
-                        "None" for a top-level category.</small>
-                    </div>
-                    <! <! <div class="form-group">
-                        <button type="submit" class="btn btn-primary">
-                            <i class="fas fa-save"></i> Save Category
-                        </button>
-                        <! <a href="<?= BASE_URL ?>admin/categories" class="btn btn-outline-secondary">Cancel</a>
-                            </div>
-                            <! </form>
-                                </div>
-                                </div>
-                                <! <! <style>
-                                    body {
-                                    margin: 0;
-                                    padding: 0;
-                                    }
-                                    .admin-content-header {
-                                    display: flex;
-                                    justify-content: space-between;
-                                    align-items: center;
-                                    margin-bottom: 1.5rem;
-                                    }
-                                    .card {
-                                    border-radius: 4px;
-                                    box-shadow: 0 1px 3px rgba(0, 0, 0, 0.1);
-                                    }
-                                    .card-body {
-                                    padding: 1.5rem;
-                                    }
-                                    .form-label {
-                                    font-weight: 500;
-                                    }
-                                    .text-danger {
-                                    color: #dc3545;
-                                    }
-                                    .form-text {
-                                    color: #6c757d;
-                                    font-size: 0.875rem;
-                                    }
-                                    </style>
-=======
 <!
 <div class="admin-content-header">
     <h2>Add New Category</h2>
@@ -207,5 +110,4 @@
         color: #6c757d;
         font-size: 0.875rem;
     }
-</style>
->>>>>>> 70f30834
+</style>