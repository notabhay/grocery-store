--- conflicted
+++ resolved
@@ -8,15 +8,6 @@
     return;
 }
 $order_id_safe = htmlspecialchars($order['order_id']);
-<<<<<<< HEAD
-$status_class_safe = htmlspecialchars($order['status_class'] ?? 'status-unknown');
-$status_text_safe = htmlspecialchars($order['status_text'] ?? 'Unknown');
-$order_date_formatted_safe = htmlspecialchars($order['order_date_formatted'] ?? 'N/A');
-$total_amount_formatted_safe = htmlspecialchars($order['total_amount_formatted'] ?? '$0.00');
-$user_name_safe = htmlspecialchars($order['user_name'] ?? 'N/A');
-$user_email_safe = htmlspecialchars($order['user_email'] ?? 'N/A');
-$user_phone_safe = htmlspecialchars($order['user_phone'] ?? 'N/A');
-=======
 $status_class_safe = htmlspecialchars($order['status_class'] ?? 'status-unknown'); 
 $status_text_safe = htmlspecialchars($order['status_text'] ?? 'Unknown'); 
 $order_date_formatted_safe = htmlspecialchars($order['order_date_formatted'] ?? 'N/A'); 
@@ -24,337 +15,10 @@
 $user_name_safe = htmlspecialchars($order['user_name'] ?? 'N/A');
 $user_email_safe = htmlspecialchars($order['user_email'] ?? 'N/A');
 $user_phone_safe = htmlspecialchars($order['user_phone'] ?? 'N/A'); 
->>>>>>> 70f30834
 $notes_safe = isset($order['notes']) ? nl2br(htmlspecialchars($order['notes'])) : '';
 $shipping_address_safe = isset($order['shipping_address']) ? nl2br(htmlspecialchars($order['shipping_address'])) : '';
 $items = $order['items'] ?? [];
 ?>
-<<<<<<< HEAD
-<! <main class="full-width-main">
-    <! <div class="container">
-        <! <h1 class="page-title"><?= $page_title_safe ?></h1>
-            <! <p class="page-subtitle">Thank you for your purchase!</p>
-                <! <div class="confirmation-success">
-                    <i class="fas fa-check-circle"></i>
-                    <! <p class="lead">Your order has been successfully placed!</p>
-                        </div>
-                        <! <?php if ($session->hasFlash('success')): ?> <div class="alert alert-success" role="alert">
-                            <?= htmlspecialchars($session->getFlash('success')); ?>
-                            </div>
-                            <?php endif; ?>
-                            <?php if ($session->hasFlash('error')): ?>
-                            <div class="alert alert-error" role="alert">
-                                <?= htmlspecialchars($session->getFlash('error')); ?>
-                            </div>
-                            <?php endif; ?>
-                            <?php if ($session->hasFlash('info')): ?>
-                            <div class="alert alert-info" role="alert">
-                                <?= htmlspecialchars($session->getFlash('info')); ?>
-                            </div>
-                            <?php endif; ?>
-                            <! <div class="order-summary-grid">
-                                <! <div class="summary-block">
-                                    <h3>Order Information</h3>
-                                    <div class="info-group">
-                                        <! <div class="info-item">
-                                            <span class="info-label">Order Number:</span>
-                                            <span class="info-value">#<?= $order_id_safe ?></span>
-                                    </div>
-                                    <! <div class="info-item">
-                                        <span class="info-label">Order Date:</span>
-                                        <span class="info-value"><?= $order_date_formatted_safe ?></span>
-                                        </div>
-                                        <! <div class="info-item">
-                                            <span class="info-label">Status:</span>
-                                            <span
-                                                class="badge <?= $status_class_safe ?>"><?= $status_text_safe ?></span>
-                                            </div>
-                                            <! <div class="info-item">
-                                                <span class="info-label">Total Amount:</span>
-                                                <span
-                                                    class="info-value order-total"><?= $total_amount_formatted_safe ?></span>
-                                                </div>
-                                                </div>
-                                                </div>
-                                                <! <! <div class="summary-block">
-                                                    <h3>Customer Information</h3>
-                                                    <div class="info-group">
-                                                        <! <div class="info-item">
-                                                            <span class="info-label">Name:</span>
-                                                            <span class="info-value"><?= $user_name_safe ?></span>
-                                                    </div>
-                                                    <! <div class="info-item">
-                                                        <span class="info-label">Email:</span>
-                                                        <span class="info-value"><?= $user_email_safe ?></span>
-                                                        </div>
-                                                        <! <?php if (!empty($user_phone_safe) && $user_phone_safe !== 'N/A'): ?>
-                                                            <div class="info-item">
-                                                            <span class="info-label">Phone:</span>
-                                                            <span class="info-value"><?= $user_phone_safe ?></span>
-                                                            </div>
-                                                            <?php endif; ?>
-                                                            </div>
-                                                            </div>
-                                                            <! </div>
-                                                                <! <! <?php if (!empty($shipping_address_safe)): ?> <div
-                                                                    class="summary-block">
-                                                                    <h3>Shipping Address</h3>
-                                                                    <div class="shipping-address">
-                                                                        <?= $shipping_address_safe
-                                                                ?>
-                                                                    </div>
-                                                                    </div>
-                                                                    <?php endif; ?>
-                                                                    <! <?php if (!empty($items)): ?> <div
-                                                                        class="order-summary-section">
-                                                                        <h2>Items Ordered</h2>
-                                                                        <! <div class="table-responsive">
-                                                                            <! <table class="order-table">
-                                                                                <! <thead>
-                                                                                    <tr>
-                                                                                        <th>Product</th>
-                                                                                        <th class="text-end">Price</th>
-                                                                                        <th class="text-center">Quantity
-                                                                                        </th>
-                                                                                        <th class="text-end">Subtotal
-                                                                                        </th>
-                                                                                    </tr>
-                                                                                    </thead>
-                                                                                    <! <tbody>
-                                                                                        <! <?php foreach ($items as $item):
-                                                                                    if (!is_array($item) || !isset($item['image_url'], $item['product_name'], $item['quantity'], $item['price_formatted'], $item['subtotal_formatted']))
-                                                                                        continue;
-                                                                                    $item_image_url_safe = htmlspecialchars($item['image_url']);
-                                                                                    $item_name_safe = htmlspecialchars($item['product_name']);
-                                                                                    $item_quantity_safe = htmlspecialchars($item['quantity']);
-                                                                                    $item_price_safe = htmlspecialchars($item['price_formatted']);
-                                                                                    $item_subtotal_safe = htmlspecialchars($item['subtotal_formatted']);
-                                                                                ?> <! <tr>
-                                                                                            <! <td
-                                                                                                class="product-details">
-                                                                                                <img src="<?= $item_image_url_safe ?>"
-                                                                                                    alt="<?= $item_name_safe ?>"
-                                                                                                    class="product-thumbnail">
-                                                                                                <span
-                                                                                                    class="product-name"><?= $item_name_safe ?></span>
-                                                                                                </td>
-                                                                                                <! <td class="text-end">
-                                                                                                    <?= $item_price_safe ?>
-                                                                                                    </td>
-                                                                                                    <! <td
-                                                                                                        class="text-center">
-                                                                                                        <?= $item_quantity_safe ?>
-                                                                                                        </td>
-                                                                                                        <! <td
-                                                                                                            class="text-end">
-                                                                                                            <?= $item_subtotal_safe ?>
-                                                                                                            </td>
-                                                                                                            </tr>
-                                                                                                            <?php endforeach;
-                                                                                            ?>
-                                                                                                            </tbody>
-                                                                                                            <! <tfoot>
-                                                                                                                <tr>
-                                                                                                                    <! <td
-                                                                                                                        colspan="3"
-                                                                                                                        class="text-end">
-                                                                                                                        Total:
-                                                                                                                        </td>
-                                                                                                                        <td
-                                                                                                                            class="text-end order-total">
-                                                                                                                            <?= $total_amount_formatted_safe ?>
-                                                                                                                        </td>
-                                                                                                                </tr>
-                                                                                                                </tfoot>
-                                                                                                                </table>
-                                                                                                                </div>
-                                                                                                                <!
-                                                                                                                    </div>
-                                                                                                                    <! <?php endif;
-                                                                                                        ?> <! <?php if (!empty($notes_safe)): ?>
-                                                                                                                        <div
-                                                                                                                        class="summary-block">
-                                                                                                                        <h3>Order
-                                                                                                                            Notes
-                                                                                                                        </h3>
-                                                                                                                        <div
-                                                                                                                            class="notes-content">
-                                                                                                                            <?= $notes_safe
-                                                                                                            ?>
-                                                                                                                        </div>
-                                                                                                                        </div>
-                                                                                                                        <?php endif; ?>
-                                                                                                                        <! <div
-                                                                                                                            class="confirmation-actions">
-                                                                                                                            <! <a
-                                                                                                                                href="<?= BASE_URL ?>categories"
-                                                                                                                                class="btn btn-primary">
-                                                                                                                                Continue
-                                                                                                                                Shopping</a>
-                                                                                                                                <! <a
-                                                                                                                                    href="<?= BASE_URL ?>orders"
-                                                                                                                                    class="btn btn-secondary">
-                                                                                                                                    View
-                                                                                                                                    My
-                                                                                                                                    Orders</a>
-                                                                                                                                    <! <button
-                                                                                                                                        class="btn btn-secondary print-confirmation"
-                                                                                                                                        onclick="window.print(); return false;">
-                                                                                                                                        <i
-                                                                                                                                            class="fas fa-print"></i>
-                                                                                                                                        Print
-                                                                                                                                        Confirmation
-                                                                                                                                        </button>
-                                                                                                                                        </div>
-                                                                                                                                        </div>
-                                                                                                                                        <!
-                                                                                                                                            </main>
-                                                                                                                                            <! <!
-                                                                                                                                                <style
-                                                                                                                                                type="text/css"
-                                                                                                                                                media="print">
-                                                                                                                                                header,
-                                                                                                                                                footer,
-                                                                                                                                                .confirmation-actions,
-                                                                                                                                                .mobile-menu-toggle
-                                                                                                                                                {
-                                                                                                                                                display:
-                                                                                                                                                none
-                                                                                                                                                !important;
-                                                                                                                                                }
-                                                                                                                                                .container
-                                                                                                                                                {
-                                                                                                                                                width:
-                                                                                                                                                100%
-                                                                                                                                                !important;
-                                                                                                                                                padding:
-                                                                                                                                                0
-                                                                                                                                                !important;
-                                                                                                                                                margin:
-                                                                                                                                                0
-                                                                                                                                                !important;
-                                                                                                                                                max-width:
-                                                                                                                                                none
-                                                                                                                                                !important;
-                                                                                                                                                box-shadow:
-                                                                                                                                                none
-                                                                                                                                                !important;
-                                                                                                                                                border:
-                                                                                                                                                none
-                                                                                                                                                !important;
-                                                                                                                                                }
-                                                                                                                                                .page-title,
-                                                                                                                                                .page-subtitle
-                                                                                                                                                {
-                                                                                                                                                text-align:
-                                                                                                                                                center
-                                                                                                                                                !important;
-                                                                                                                                                margin:
-                                                                                                                                                20px
-                                                                                                                                                0
-                                                                                                                                                !important;
-                                                                                                                                                }
-                                                                                                                                                .confirmation-success
-                                                                                                                                                {
-                                                                                                                                                margin:
-                                                                                                                                                20px
-                                                                                                                                                0
-                                                                                                                                                !important;
-                                                                                                                                                padding:
-                                                                                                                                                10px
-                                                                                                                                                0
-                                                                                                                                                !important;
-                                                                                                                                                text-align:
-                                                                                                                                                center;
-                                                                                                                                                }
-                                                                                                                                                .confirmation-success
-                                                                                                                                                i
-                                                                                                                                                {
-                                                                                                                                                font-size:
-                                                                                                                                                2em
-                                                                                                                                                !important;
-                                                                                                                                                }
-                                                                                                                                                body
-                                                                                                                                                {
-                                                                                                                                                font-size:
-                                                                                                                                                10pt
-                                                                                                                                                !important;
-                                                                                                                                                color:
-                                                                                                                                                #000
-                                                                                                                                                !important;
-                                                                                                                                                background-color:
-                                                                                                                                                #fff
-                                                                                                                                                !important;
-                                                                                                                                                }
-                                                                                                                                                .order-table
-                                                                                                                                                th,
-                                                                                                                                                .order-table
-                                                                                                                                                td
-                                                                                                                                                {
-                                                                                                                                                padding:
-                                                                                                                                                5px
-                                                                                                                                                8px
-                                                                                                                                                !important;
-                                                                                                                                                border:
-                                                                                                                                                1px
-                                                                                                                                                solid
-                                                                                                                                                #ccc
-                                                                                                                                                !important;
-                                                                                                                                                }
-                                                                                                                                                .product-thumbnail
-                                                                                                                                                {
-                                                                                                                                                max-width:
-                                                                                                                                                40px
-                                                                                                                                                !important;
-                                                                                                                                                height:
-                                                                                                                                                auto
-                                                                                                                                                !important;
-                                                                                                                                                vertical-align:
-                                                                                                                                                middle;
-                                                                                                                                                }
-                                                                                                                                                .summary-block
-                                                                                                                                                {
-                                                                                                                                                border:
-                                                                                                                                                1px
-                                                                                                                                                solid
-                                                                                                                                                #eee
-                                                                                                                                                !important;
-                                                                                                                                                padding:
-                                                                                                                                                10px
-                                                                                                                                                !important;
-                                                                                                                                                margin-bottom:
-                                                                                                                                                15px
-                                                                                                                                                !important;
-                                                                                                                                                page-break-inside:
-                                                                                                                                                avoid
-                                                                                                                                                !important;
-                                                                                                                                                }
-                                                                                                                                                .order-summary-grid
-                                                                                                                                                {
-                                                                                                                                                display:
-                                                                                                                                                block
-                                                                                                                                                !important;
-                                                                                                                                                }
-                                                                                                                                                .badge
-                                                                                                                                                {
-                                                                                                                                                background-color:
-                                                                                                                                                transparent
-                                                                                                                                                !important;
-                                                                                                                                                color:
-                                                                                                                                                #000
-                                                                                                                                                !important;
-                                                                                                                                                border:
-                                                                                                                                                1px
-                                                                                                                                                solid
-                                                                                                                                                #ccc
-                                                                                                                                                !important;
-                                                                                                                                                padding:
-                                                                                                                                                2px
-                                                                                                                                                4px
-                                                                                                                                                !important;
-                                                                                                                                                }
-                                                                                                                                                </style>
-=======
 <!
 <main class="full-width-main">
     <!
@@ -588,5 +252,4 @@
         border: 1px solid #ccc !important;
         padding: 2px 4px !important;
     }
-</style>
->>>>>>> 70f30834
+</style>