<?php
$page_title = $page_title ?? 'My Orders';
$orders = $orders ?? [];
$page_title_safe = htmlspecialchars($page_title);
$session = App\Core\Registry::get('session');
?>
<<<<<<< HEAD
<! <main class="full-width-main">
    <! <div class="container">
        <! <h1 class="page-title"><?= $page_title_safe ?></h1>
            <! <p class="page-subtitle">View and track your order history</p>
                <! <?php if ($session->hasFlash('success')): ?> <div class="alert alert-success" role="alert">
                    <?= htmlspecialchars($session->getFlash('success')); ?>
                    </div>
                    <?php endif; ?>
                    <?php if ($session->hasFlash('error')): ?>
                    <div class="alert alert-error" role="alert">
                        <?= htmlspecialchars($session->getFlash('error')); ?>
                    </div>
                    <?php endif; ?>
                    <?php if ($session->hasFlash('info')): ?>
                    <div class="alert alert-info" role="alert">
                        <?= htmlspecialchars($session->getFlash('info')); ?>
                    </div>
                    <?php endif; ?>
                    <! <?php if (!empty($orders)): ?> <! <div class="orders-container">
                        <! <div class="orders-filter">
                            <div class="filter-group">
                                <label for="order-status-filter">Filter by Status:</label>
                                <! <select id="order-status-filter" class="form-control">
                                    <option value="all">All Orders</option>
                                    <option value="pending">Pending</option>
                                    <option value="processing">Processing</option>
                                    <option value="completed">Completed</option>
                                    <option value="cancelled">Cancelled</option>
                                    </select>
                            </div>
                            </div>
                            <! <div class="orders-list">
                                <! <div class="table-responsive">
                                    <! <table class="order-table">
                                        <! <thead>
                                            <tr>
                                                <th scope="col">Order #</th>
                                                <th scope="col">Date</th>
                                                <th scope="col" class="text-end">Total</th>
                                                <th scope="col" class="text-center">Status</th>
                                                <th scope="col" class="text-center">Actions</th>
                                            </tr>
                                            </thead>
                                            <! <tbody>
                                                <! <?php foreach ($orders as $order):
                                                    if (!is_array($order) || !isset($order['order_id'], $order['order_date_formatted'], $order['total_amount_formatted'], $order['status_class'], $order['status_text']))
                                                        continue;
                                                    $order_id_safe = htmlspecialchars($order['order_id']);
                                                    $order_date_safe = htmlspecialchars($order['order_date_formatted']);
                                                    $total_amount_safe = htmlspecialchars($order['total_amount_formatted']);
                                                    $status_class_safe = htmlspecialchars($order['status_class']);
                                                    $status_text_safe = htmlspecialchars($order['status_text']);
                                                    $status_value = strtolower($order['status'] ?? 'unknown');
                                                ?> <! <tr class="order-row" data-status="<?= $status_value ?>">
                                                    <! <td>#<?= $order_id_safe ?></td>
                                                        <! <td><?= $order_date_safe ?></td>
                                                            <! <td class="text-end"><?= $total_amount_safe ?></td>
                                                                <! <td class="text-center">
                                                                    <span class="badge <?= $status_class_safe ?>">
                                                                        <?= $status_text_safe ?>
                                                                    </span>
                                                                    </td>
                                                                    <! <td class="text-center">
                                                                        <! <a
                                                                            href="<?= BASE_URL ?>order/details/<?= $order_id_safe ?>"
                                                                            class="btn btn-secondary btn-sm">
                                                                            View Details
                                                                            </a>
                                                                            </td>
                                                                            </tr>
                                                                            <?php endforeach;
                                                                    ?>
                                                                            </tbody>
                                                                            </table>
                                                                            </div>
                                                                            <! </div>
                                                                                <! </div>
                                                                                    <! <?php else:
                                                                                ?> <! <div
                                                                                        class="empty-state-container">
                                                                                        <div
                                                                                            class="empty-state-illustration">
                                                                                            <img src="<?= BASE_URL ?>assets/images/cart/empty_shopping_cart.png"
                                                                                                alt="Empty State Illustration">
                                                                                        </div>
                                                                                        <h2 class="empty-state-heading">
                                                                                            Your order history is empty
                                                                                        </h2>
                                                                                        <p class="empty-state-text">You
                                                                                            haven't placed any orders
                                                                                            with us yet. Explore our
                                                                                            fresh selection and
                                                                                            enjoy convenient delivery to
                                                                                            your doorstep!</p>
                                                                                        <! <a
                                                                                            href="<?= BASE_URL ?>categories"
                                                                                            class="btn btn-primary empty-state-cta">
                                                                                            Browse Products</a>
                                                                                            </div>
                                                                                            <?php endif;
                                                                                ?>
                                                                                            </div>
                                                                                            <! </main>
                                                                                                <! <! <script>
                                                                                                    document.addEventListener('DOMContentLoaded',
                                                                                                    function() {
                                                                                                    const statusFilter =
                                                                                                    document.getElementById('order-status-filter');
                                                                                                    const orderRows =
                                                                                                    document.querySelectorAll('.order-row');
                                                                                                    if (statusFilter) {
                                                                                                    statusFilter.addEventListener('change',
                                                                                                    function() {
                                                                                                    const selectedStatus
                                                                                                    = this.value;
                                                                                                    orderRows.forEach(row
                                                                                                    => {
                                                                                                    const rowStatus =
                                                                                                    row.getAttribute('data-status');
                                                                                                    if (selectedStatus
                                                                                                    === 'all' ||
                                                                                                    selectedStatus ===
                                                                                                    rowStatus) {
                                                                                                    row.style.display =
                                                                                                    '';
                                                                                                    } else {
                                                                                                    row.style.display =
                                                                                                    'none';
                                                                                                    }
                                                                                                    });
                                                                                                    });
                                                                                                    }
                                                                                                    });
                                                                                                    </script>
                                                                                                    <! <style>
                                                                                                        .btn-sm {
                                                                                                        padding: 6px
                                                                                                        12px;
                                                                                                        font-size: 14px;
                                                                                                        }
                                                                                                        </style>
=======
<!
<main class="full-width-main">
    <!
    <div class="container">
        <!
        <h1 class="page-title"><?= $page_title_safe ?></h1>
        <!
        <p class="page-subtitle">View and track your order history</p>
        <!
        <?php if ($session->hasFlash('success')): ?>
            <div class="alert alert-success" role="alert">
                <?= htmlspecialchars($session->getFlash('success')); ?>
            </div>
        <?php endif; ?>
        <?php if ($session->hasFlash('error')): ?>
            <div class="alert alert-error" role="alert">
                <?= htmlspecialchars($session->getFlash('error')); ?>
            </div>
        <?php endif; ?>
        <?php if ($session->hasFlash('info')): ?>
            <div class="alert alert-info" role="alert">
                <?= htmlspecialchars($session->getFlash('info')); ?>
            </div>
        <?php endif; ?>
        <!
        <?php if (!empty($orders)): ?>
            <!
            <div class="orders-container">
                <!
                <div class="orders-filter">
                    <div class="filter-group">
                        <label for="order-status-filter">Filter by Status:</label>
                        <!
                        <select id="order-status-filter" class="form-control">
                            <option value="all">All Orders</option>
                            <option value="pending">Pending</option>
                            <option value="processing">Processing</option>
                            <option value="completed">Completed</option>
                            <option value="cancelled">Cancelled</option>
                        </select>
                    </div>
                </div>
                <!
                <div class="orders-list">
                    <!
                    <div class="table-responsive">
                        <!
                        <table class="order-table">
                            <!
                            <thead>
                                <tr>
                                    <th scope="col">Order #</th>
                                    <th scope="col">Date</th>
                                    <th scope="col" class="text-end">Total</th>
                                    <th scope="col" class="text-center">Status</th>
                                    <th scope="col" class="text-center">Actions</th>
                                </tr>
                            </thead>
                            <!
                            <tbody>
                                <!
                                <?php foreach ($orders as $order):
                                    if (!is_array($order) || !isset($order['order_id'], $order['order_date_formatted'], $order['total_amount_formatted'], $order['status_class'], $order['status_text']))
                                        continue; 
                                    $order_id_safe = htmlspecialchars($order['order_id']);
                                    $order_date_safe = htmlspecialchars($order['order_date_formatted']);
                                    $total_amount_safe = htmlspecialchars($order['total_amount_formatted']);
                                    $status_class_safe = htmlspecialchars($order['status_class']);
                                    $status_text_safe = htmlspecialchars($order['status_text']);
                                    $status_value = strtolower($order['status'] ?? 'unknown');
                                ?>
                                    <!
                                    <tr class="order-row" data-status="<?= $status_value ?>">
                                        <!
                                        <td>#<?= $order_id_safe ?></td>
                                        <!
                                        <td><?= $order_date_safe ?></td>
                                        <!
                                        <td class="text-end"><?= $total_amount_safe ?></td>
                                        <!
                                        <td class="text-center">
                                            <span class="badge <?= $status_class_safe ?>">
                                                <?= $status_text_safe ?>
                                            </span>
                                        </td>
                                        <!
                                        <td class="text-center">
                                            <!
                                            <a href="<?= BASE_URL ?>order/details/<?= $order_id_safe ?>"
                                                class="btn btn-secondary btn-sm">
                                                View Details
                                            </a>
                                        </td>
                                    </tr>
                                <?php endforeach; 
                                ?>
                            </tbody>
                        </table>
                    </div> <!
                </div> <!
            </div> <!
        <?php else: 
        ?>
            <!
            <div class="empty-state-container">
                <div class="empty-state-illustration">
                    <img src="<?= BASE_URL ?>assets/images/cart/empty_shopping_cart.png" alt="Empty State Illustration">
                </div>
                <h2 class="empty-state-heading">Your order history is empty</h2>
                <p class="empty-state-text">You haven't placed any orders with us yet. Explore our fresh selection and
                    enjoy convenient delivery to your doorstep!</p>
                <!
                <a href="<?= BASE_URL ?>categories" class="btn btn-primary empty-state-cta">Browse Products</a>
            </div>
        <?php endif; 
        ?>
    </div> <!
</main> <!
<!
<script>
    document.addEventListener('DOMContentLoaded', function() {
        const statusFilter = document.getElementById('order-status-filter');
        const orderRows = document.querySelectorAll('.order-row');
        if (statusFilter) {
            statusFilter.addEventListener('change', function() {
                const selectedStatus = this.value;
                orderRows.forEach(row => {
                    const rowStatus = row.getAttribute('data-status');
                    if (selectedStatus === 'all' || selectedStatus === rowStatus) {
                        row.style.display = ''; 
                    } else {
                        row.style.display = 'none';
                    }
                });
            });
        }
    });
</script>
<!
<style>
    .btn-sm {
        padding: 6px 12px;
        font-size: 14px;
    }
</style>
>>>>>>> 70f30834
<|MERGE_RESOLUTION|>--- conflicted
+++ resolved
@@ -4,149 +4,6 @@
 $page_title_safe = htmlspecialchars($page_title);
 $session = App\Core\Registry::get('session');
 ?>
-<<<<<<< HEAD
-<! <main class="full-width-main">
-    <! <div class="container">
-        <! <h1 class="page-title"><?= $page_title_safe ?></h1>
-            <! <p class="page-subtitle">View and track your order history</p>
-                <! <?php if ($session->hasFlash('success')): ?> <div class="alert alert-success" role="alert">
-                    <?= htmlspecialchars($session->getFlash('success')); ?>
-                    </div>
-                    <?php endif; ?>
-                    <?php if ($session->hasFlash('error')): ?>
-                    <div class="alert alert-error" role="alert">
-                        <?= htmlspecialchars($session->getFlash('error')); ?>
-                    </div>
-                    <?php endif; ?>
-                    <?php if ($session->hasFlash('info')): ?>
-                    <div class="alert alert-info" role="alert">
-                        <?= htmlspecialchars($session->getFlash('info')); ?>
-                    </div>
-                    <?php endif; ?>
-                    <! <?php if (!empty($orders)): ?> <! <div class="orders-container">
-                        <! <div class="orders-filter">
-                            <div class="filter-group">
-                                <label for="order-status-filter">Filter by Status:</label>
-                                <! <select id="order-status-filter" class="form-control">
-                                    <option value="all">All Orders</option>
-                                    <option value="pending">Pending</option>
-                                    <option value="processing">Processing</option>
-                                    <option value="completed">Completed</option>
-                                    <option value="cancelled">Cancelled</option>
-                                    </select>
-                            </div>
-                            </div>
-                            <! <div class="orders-list">
-                                <! <div class="table-responsive">
-                                    <! <table class="order-table">
-                                        <! <thead>
-                                            <tr>
-                                                <th scope="col">Order #</th>
-                                                <th scope="col">Date</th>
-                                                <th scope="col" class="text-end">Total</th>
-                                                <th scope="col" class="text-center">Status</th>
-                                                <th scope="col" class="text-center">Actions</th>
-                                            </tr>
-                                            </thead>
-                                            <! <tbody>
-                                                <! <?php foreach ($orders as $order):
-                                                    if (!is_array($order) || !isset($order['order_id'], $order['order_date_formatted'], $order['total_amount_formatted'], $order['status_class'], $order['status_text']))
-                                                        continue;
-                                                    $order_id_safe = htmlspecialchars($order['order_id']);
-                                                    $order_date_safe = htmlspecialchars($order['order_date_formatted']);
-                                                    $total_amount_safe = htmlspecialchars($order['total_amount_formatted']);
-                                                    $status_class_safe = htmlspecialchars($order['status_class']);
-                                                    $status_text_safe = htmlspecialchars($order['status_text']);
-                                                    $status_value = strtolower($order['status'] ?? 'unknown');
-                                                ?> <! <tr class="order-row" data-status="<?= $status_value ?>">
-                                                    <! <td>#<?= $order_id_safe ?></td>
-                                                        <! <td><?= $order_date_safe ?></td>
-                                                            <! <td class="text-end"><?= $total_amount_safe ?></td>
-                                                                <! <td class="text-center">
-                                                                    <span class="badge <?= $status_class_safe ?>">
-                                                                        <?= $status_text_safe ?>
-                                                                    </span>
-                                                                    </td>
-                                                                    <! <td class="text-center">
-                                                                        <! <a
-                                                                            href="<?= BASE_URL ?>order/details/<?= $order_id_safe ?>"
-                                                                            class="btn btn-secondary btn-sm">
-                                                                            View Details
-                                                                            </a>
-                                                                            </td>
-                                                                            </tr>
-                                                                            <?php endforeach;
-                                                                    ?>
-                                                                            </tbody>
-                                                                            </table>
-                                                                            </div>
-                                                                            <! </div>
-                                                                                <! </div>
-                                                                                    <! <?php else:
-                                                                                ?> <! <div
-                                                                                        class="empty-state-container">
-                                                                                        <div
-                                                                                            class="empty-state-illustration">
-                                                                                            <img src="<?= BASE_URL ?>assets/images/cart/empty_shopping_cart.png"
-                                                                                                alt="Empty State Illustration">
-                                                                                        </div>
-                                                                                        <h2 class="empty-state-heading">
-                                                                                            Your order history is empty
-                                                                                        </h2>
-                                                                                        <p class="empty-state-text">You
-                                                                                            haven't placed any orders
-                                                                                            with us yet. Explore our
-                                                                                            fresh selection and
-                                                                                            enjoy convenient delivery to
-                                                                                            your doorstep!</p>
-                                                                                        <! <a
-                                                                                            href="<?= BASE_URL ?>categories"
-                                                                                            class="btn btn-primary empty-state-cta">
-                                                                                            Browse Products</a>
-                                                                                            </div>
-                                                                                            <?php endif;
-                                                                                ?>
-                                                                                            </div>
-                                                                                            <! </main>
-                                                                                                <! <! <script>
-                                                                                                    document.addEventListener('DOMContentLoaded',
-                                                                                                    function() {
-                                                                                                    const statusFilter =
-                                                                                                    document.getElementById('order-status-filter');
-                                                                                                    const orderRows =
-                                                                                                    document.querySelectorAll('.order-row');
-                                                                                                    if (statusFilter) {
-                                                                                                    statusFilter.addEventListener('change',
-                                                                                                    function() {
-                                                                                                    const selectedStatus
-                                                                                                    = this.value;
-                                                                                                    orderRows.forEach(row
-                                                                                                    => {
-                                                                                                    const rowStatus =
-                                                                                                    row.getAttribute('data-status');
-                                                                                                    if (selectedStatus
-                                                                                                    === 'all' ||
-                                                                                                    selectedStatus ===
-                                                                                                    rowStatus) {
-                                                                                                    row.style.display =
-                                                                                                    '';
-                                                                                                    } else {
-                                                                                                    row.style.display =
-                                                                                                    'none';
-                                                                                                    }
-                                                                                                    });
-                                                                                                    });
-                                                                                                    }
-                                                                                                    });
-                                                                                                    </script>
-                                                                                                    <! <style>
-                                                                                                        .btn-sm {
-                                                                                                        padding: 6px
-                                                                                                        12px;
-                                                                                                        font-size: 14px;
-                                                                                                        }
-                                                                                                        </style>
-=======
 <!
 <main class="full-width-main">
     <!
@@ -291,5 +148,4 @@
         padding: 6px 12px;
         font-size: 14px;
     }
-</style>
->>>>>>> 70f30834
+</style>