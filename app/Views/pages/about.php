<main>
<<<<<<< HEAD
    <! <section class="about-section">
        <div class="container">
            <! <div class="page-title">
                <h2>About GhibliGroceries</h2>
                <p>Our journey, mission, and values</p>
        </div>
        <! <div class="about-content">
            <! <section class="about-intro">
                <h3>Our Story</h3>
                <p>GhibliGroceries was founded in 2020 with a simple yet powerful vision: to make fresh,
                    high-quality groceries accessible to everyone. What started as a small neighborhood store has
                    grown into a trusted name in the community.</p>
                <h3>Our Mission</h3>
                <p>We believe that good food is the foundation of a good life. Our mission is to provide fresh,
                    sustainably sourced products that nourish both people and the planet.</p>
                </section>
                <! <section class="about-values">
                    <h3>Our Values</h3>
                    <! <div class="values-grid">
                        <! <article class="value-item">
                            <i class="fas fa-leaf"></i>
                            <! <h4>Quality</h4>
                                <p>We never compromise on quality. Our products are carefully selected to ensure they
                                    meet
                                    our high standards.</p>
                                </article>
                                <! <article class="value-item">
                                    <i class="fas fa-heart"></i>
                                    <! <h4>Community</h4>
                                        <p>We're proud to be part of the community we serve and are committed to giving
                                            back through
                                            local initiatives.</p>
                                        </article>
                                        <! <article class="value-item">
                                            <i class="fas fa-globe"></i>
                                            <! <h4>Sustainability</h4>
                                                <p>We're dedicated to sustainable practices, from how we source our
                                                    products to how we
                                                    package them.</p>
                                                </article>
                                                <! <article class="value-item">
                                                    <i class="fas fa-handshake"></i>
                                                    <! <h4>Integrity</h4>
                                                        <p>We operate with transparency and honesty in all that we do,
                                                            earning the trust of our
                                                            customers every day.</p>
                                                        </article>
                                                        </div>
                                                        </section>
                                                        <! <section class="about-team">
                                                            <h3>Our Team</h3>
                                                            <p>Behind GhibliGroceries is a team of passionate
                                                                individuals who share a common goal: to make
                                                                quality food accessible to all. From our store
                                                                associates to our management team, everyone plays
                                                                a vital role in bringing our vision to life.</p>
                                                            </section>
                                                            </div>
                                                            <! </div>
                                                                <! </section>
                                                                    <! </main>
                                                                        <!
=======
    <!
    <section class="about-section">
        <div class="container">
            <!
            <div class="page-title">
                <h2>About GhibliGroceries</h2>
                <p>Our journey, mission, and values</p>
            </div>
            <!
            <div class="about-content">
                <!
                <section class="about-intro">
                    <h3>Our Story</h3>
                    <p>GhibliGroceries was founded in 2020 with a simple yet powerful vision: to make fresh,
                        high-quality groceries accessible to everyone. What started as a small neighborhood store has
                        grown into a trusted name in the community.</p>
                    <h3>Our Mission</h3>
                    <p>We believe that good food is the foundation of a good life. Our mission is to provide fresh,
                        sustainably sourced products that nourish both people and the planet.</p>
                </section>
                <!
                <section class="about-values">
                    <h3>Our Values</h3>
                    <!
                    <div class="values-grid">
                        <!
                        <article class="value-item">
                            <i class="fas fa-leaf"></i> <!
                            <h4>Quality</h4>
                            <p>We never compromise on quality. Our products are carefully selected to ensure they meet
                                our high standards.</p>
                        </article>
                        <!
                        <article class="value-item">
                            <i class="fas fa-heart"></i> <!
                            <h4>Community</h4>
                            <p>We're proud to be part of the community we serve and are committed to giving back through
                                local initiatives.</p>
                        </article>
                        <!
                        <article class="value-item">
                            <i class="fas fa-globe"></i> <!
                            <h4>Sustainability</h4>
                            <p>We're dedicated to sustainable practices, from how we source our products to how we
                                package them.</p>
                        </article>
                        <!
                        <article class="value-item">
                            <i class="fas fa-handshake"></i> <!
                            <h4>Integrity</h4>
                            <p>We operate with transparency and honesty in all that we do, earning the trust of our
                                customers every day.</p>
                        </article>
                    </div>
                </section>
                <!
                <section class="about-team">
                    <h3>Our Team</h3>
                    <p>Behind GhibliGroceries is a team of passionate individuals who share a common goal: to make
                        quality food accessible to all. From our store associates to our management team, everyone plays
                        a vital role in bringing our vision to life.</p>
                </section>
            </div> <!
        </div> <!
    </section> <!
</main> <!
>>>>>>> 70f30834
<|MERGE_RESOLUTION|>--- conflicted
+++ resolved
@@ -1,68 +1,4 @@
 <main>
-<<<<<<< HEAD
-    <! <section class="about-section">
-        <div class="container">
-            <! <div class="page-title">
-                <h2>About GhibliGroceries</h2>
-                <p>Our journey, mission, and values</p>
-        </div>
-        <! <div class="about-content">
-            <! <section class="about-intro">
-                <h3>Our Story</h3>
-                <p>GhibliGroceries was founded in 2020 with a simple yet powerful vision: to make fresh,
-                    high-quality groceries accessible to everyone. What started as a small neighborhood store has
-                    grown into a trusted name in the community.</p>
-                <h3>Our Mission</h3>
-                <p>We believe that good food is the foundation of a good life. Our mission is to provide fresh,
-                    sustainably sourced products that nourish both people and the planet.</p>
-                </section>
-                <! <section class="about-values">
-                    <h3>Our Values</h3>
-                    <! <div class="values-grid">
-                        <! <article class="value-item">
-                            <i class="fas fa-leaf"></i>
-                            <! <h4>Quality</h4>
-                                <p>We never compromise on quality. Our products are carefully selected to ensure they
-                                    meet
-                                    our high standards.</p>
-                                </article>
-                                <! <article class="value-item">
-                                    <i class="fas fa-heart"></i>
-                                    <! <h4>Community</h4>
-                                        <p>We're proud to be part of the community we serve and are committed to giving
-                                            back through
-                                            local initiatives.</p>
-                                        </article>
-                                        <! <article class="value-item">
-                                            <i class="fas fa-globe"></i>
-                                            <! <h4>Sustainability</h4>
-                                                <p>We're dedicated to sustainable practices, from how we source our
-                                                    products to how we
-                                                    package them.</p>
-                                                </article>
-                                                <! <article class="value-item">
-                                                    <i class="fas fa-handshake"></i>
-                                                    <! <h4>Integrity</h4>
-                                                        <p>We operate with transparency and honesty in all that we do,
-                                                            earning the trust of our
-                                                            customers every day.</p>
-                                                        </article>
-                                                        </div>
-                                                        </section>
-                                                        <! <section class="about-team">
-                                                            <h3>Our Team</h3>
-                                                            <p>Behind GhibliGroceries is a team of passionate
-                                                                individuals who share a common goal: to make
-                                                                quality food accessible to all. From our store
-                                                                associates to our management team, everyone plays
-                                                                a vital role in bringing our vision to life.</p>
-                                                            </section>
-                                                            </div>
-                                                            <! </div>
-                                                                <! </section>
-                                                                    <! </main>
-                                                                        <!
-=======
     <!
     <section class="about-section">
         <div class="container">
@@ -128,5 +64,4 @@
             </div> <!
         </div> <!
     </section> <!
-</main> <!
->>>>>>> 70f30834
+</main> <!