--- conflicted
+++ resolved
@@ -2,136 +2,6 @@
 $page_title = $page_title ?? 'GhibliGroceries';
 $meta_description = $meta_description ?? 'Fresh groceries delivered.';
 $meta_keywords = $meta_keywords ?? 'grocery, online shopping';
-<<<<<<< HEAD
-$random_products = $random_products ?? [];
-$logged_in = $logged_in ?? false;
-?>
-<! <section class="hero">
-    <! <div class="hero-copy">
-        <h1>Let Your <span>Groceries</span> Come To You</h1>
-        <p>Get fresh groceries online without stepping out to make delicious food with the freshest ingredients.</p>
-        <! <search class="search-bar">
-            <input type="text" class="search-input" placeholder="Search products...">
-            <button class="search-button" aria-label="Search">
-                <i class="fas fa-search"></i>
-                <! </button>
-                    </search>
-                    <! <div class="feature-list">
-                        <div class="feature-item">
-                            <i class="fas fa-carrot feature-icon"></i> Fresh Vegetables
-                        </div>
-                        <div class="feature-item">
-                            <i class="fas fa-check-circle feature-icon"></i> 100% Guarantee
-                        </div>
-                        <div class="feature-item">
-                            <i class="fas fa-money-bill-wave feature-icon"></i> Cash on Delivery
-                        </div>
-                        <div class="feature-item">
-                            <i class="fas fa-shipping-fast feature-icon"></i> Fast Delivery
-                        </div>
-                        </div>
-                        </div>
-                        <! <div class="hero-visual">
-                            <img src="<?= BASE_URL ?>assets/images/hero_image.png" alt="Delivery person with groceries"
-                                class="hero-image">
-                            </div>
-                            <! <section class="product-showcase">
-                                <h2 class="featured-items-title">Today's Featured Items</h2>
-                                <?php
-                                ?>
-                                <?php if (!empty($random_products)): ?>
-                                <?php
-                                    ?>
-                                <?php foreach ($random_products as $product): ?>
-                                <! <article class="product-card">
-                                    <! <img
-                                        src="<?= BASE_URL ?><?php echo htmlspecialchars($product['image_path'] ?? 'assets/images/placeholder.png'); ?>"
-                                        alt="<?php echo htmlspecialchars($product['name'] ?? 'Product'); ?>">
-                                        <! <div class="product-name">
-                                            <?php echo htmlspecialchars($product['name'] ?? 'N/A'); ?></div>
-                                            <! <div class="product-price">
-                                                $<?php echo number_format($product['price'] ?? 0, 2); ?></div>
-                                                <?php
-                                                        ?>
-                                                <?php if ($logged_in): ?>
-                                                <! <button class="add-to-cart-btn" data-product-id="<?php echo htmlspecialchars($product['product_id'] ?? '');
-                                                                                    ?>">
-                                                    Add to Cart
-            </button>
-            <?php else: ?>
-            <! <a href="<?= BASE_URL ?>login" class="login-to-purchase-btn">
-                Login to Purchase
-                </a>
-                <?php endif; ?>
-                </article>
-                <?php endforeach;
-        ?>
-                <?php else: ?>
-                <! <p>No products to display currently.</p>
-                    <?php endif;
-        ?>
-                    </section>
-                    <! </section>
-                        <! <! <section class="category-section">
-                            <! <! <a href="<?= BASE_URL ?>categories?filter=Dairy%20Products" class="category-link">
-                                <article class="category-item">
-                                    <div class="category-icon">
-                                        <img src="<?= BASE_URL ?>assets/images/categories/dairy_products_icon.png"
-                                            alt="Dairy Products">
-                                    </div>
-                                    <div class="category-title">Dairy Products</div>
-                                    <div class="category-description">Fresh milk, cheese, yogurt, and more.</div>
-                                </article>
-                                </a>
-                                <! <a href="<?= BASE_URL ?>categories?filter=Fruits%20%26%20Veggies"
-                                    class="category-link">
-                                    <article class="category-item">
-                                        <div class="category-icon">
-                                            <img src="<?= BASE_URL ?>assets/images/categories/fruits_and_veggies_icon.png"
-                                                alt="Fruits & Veggies">
-                                        </div>
-                                        <div class="category-title">Fruits & Veggies</div>
-                                        <div class="category-description">Farm-fresh seasonal produce.</div>
-                                    </article>
-                                    </a>
-                                    <! <a href="<?= BASE_URL ?>categories?filter=Spices%20%26%20Seasonings"
-                                        class="category-link">
-                                        <article class="category-item">
-                                            <div class="category-icon">
-                                                <img src="<?= BASE_URL ?>assets/images/categories/spices_and_seasonings_icon.png"
-                                                    alt="Spices & Seasonings">
-                                            </div>
-                                            <div class="category-title">Spices & Seasonings</div>
-                                            <div class="category-description">Flavorful additions for your cooking.
-                                            </div>
-                                        </article>
-                                        </a>
-                                        <! <a href="<?= BASE_URL ?>categories?filter=Meat" class="category-link">
-                                            <article class="category-item">
-                                                <div class="category-icon">
-                                                    <img src="<?= BASE_URL ?>assets/images/categories/meat_icon.png"
-                                                        alt="Meat">
-                                                </div>
-                                                <div class="category-title">Meat</div>
-                                                <div class="category-description">Quality cuts of chicken, beef, and
-                                                    pork.</div>
-                                            </article>
-                                            </a>
-                                            <! <a href="<?= BASE_URL ?>categories?filter=Baked%20Goods"
-                                                class="category-link">
-                                                <article class="category-item">
-                                                    <div class="category-icon">
-                                                        <img src="<?= BASE_URL ?>assets/images/categories/baked_goods_icon.png"
-                                                            alt="Baked Goods">
-                                                    </div>
-                                                    <div class="category-title">Baked Goods</div>
-                                                    <div class="category-description">Delicious bread, pastries, and
-                                                        cookies.</div>
-                                                </article>
-                                                </a>
-                                                </section>
-                                                <!
-=======
 $random_products = $random_products ?? []; 
 $logged_in = $logged_in ?? false; 
 ?>
@@ -264,5 +134,4 @@
             <div class="category-description">Delicious bread, pastries, and cookies.</div>
         </article>
     </a>
-</section> <!
->>>>>>> 70f30834
+</section> <!