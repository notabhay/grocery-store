<?php
use App\Core\Registry;
?>
<!DOCTYPE html>
<html lang="en">
<head>
    <meta charset="UTF-8">
    <meta name="viewport" content="width=device-width, initial-scale=1.0">
<<<<<<< HEAD
    <! <title><?php echo isset($page_title) ? htmlspecialchars($page_title) : 'GhibliGroceries'; ?></title>
        <! <meta name="description"
            content="<?php echo isset($meta_description) ? htmlspecialchars($meta_description) : 'Your one-stop shop for fresh groceries inspired by Studio Ghibli.'; ?>">
            <! <meta name="keywords"
                content="<?php echo isset($meta_keywords) ? htmlspecialchars($meta_keywords) : 'grocery, food, online shopping, delivery, ghibli'; ?>">
                <meta name="author" content="GhibliGroceries Team">
                <! <! <link rel="stylesheet"
                    href="https://cdnjs.cloudflare.com/ajax/libs/font-awesome/6.0.0-beta3/css/all.min.css">
                    <! <link rel="stylesheet" href="<?= BASE_URL ?>assets/css/styles.css">
                        <?php
=======
    <!
    <title><?php echo isset($page_title) ? htmlspecialchars($page_title) : 'GhibliGroceries'; ?></title>
    <!
    <meta name="description"
        content="<?php echo isset($meta_description) ? htmlspecialchars($meta_description) : 'Your one-stop shop for fresh groceries inspired by Studio Ghibli.'; ?>">
    <!
    <meta name="keywords"
        content="<?php echo isset($meta_keywords) ? htmlspecialchars($meta_keywords) : 'grocery, food, online shopping, delivery, ghibli'; ?>">
    <meta name="author" content="GhibliGroceries Team">
    <!
    <!
    <link rel="stylesheet" href="https://cdnjs.cloudflare.com/ajax/libs/font-awesome/6.0.0-beta3/css/all.min.css">
    <!
    <link rel="stylesheet" href="<?= BASE_URL ?>assets/css/styles.css">
    <?php
>>>>>>> 70f30834
    if (!empty($additional_css_files) && is_array($additional_css_files)):
        foreach ($additional_css_files as $css_file): ?>
                        <link rel="stylesheet" href="<?= BASE_URL ?><?php echo htmlspecialchars($css_file); ?>">
                        <?php endforeach;
    endif;
    ?>
</head>
<<<<<<< HEAD
<! <body data-logged-in="<?php echo isset($logged_in) && $logged_in ? 'true' : 'false'; ?>">
    <! <div class="app-container">
=======
<!
<body data-logged-in="<?php echo isset($logged_in) && $logged_in ? 'true' : 'false'; ?>">
    <!
    <div class="app-container">
>>>>>>> 70f30834
        <?php
        $navPath = BASE_PATH . '/app/Views/partials/navigation.php';
        if (file_exists($navPath)) {
            require $navPath;
        } else {
            echo "<!
        }
        ?>
        <?php
        $headerPath = BASE_PATH . '/app/Views/partials/header.php';
        if (file_exists($headerPath)) {
            require $headerPath;
        } else {
            echo "<!
        }
        ?>
<<<<<<< HEAD
        <! <main class="main-content">
            <?php
            echo $content ?? '<p>Error: Page content not loaded.</p>';
            ?>
            </main>
            <! <?php
=======
        <!
        <main class="main-content">
            <?php
            echo $content ?? '<p>Error: Page content not loaded.</p>';
            ?>
        </main> <!
        <?php
>>>>>>> 70f30834
        $footerPath = BASE_PATH . '/app/Views/partials/footer.php';
        if (file_exists($footerPath)) {
            require $footerPath;
        } else {
            echo "<!
        }
<<<<<<< HEAD
        ?> <! <div id="toast-container">
                </div>
                </div>
                <! <! <div id="confirmation-modal" class="modal">
                    <div class="modal-backdrop"></div>
                    <div class="modal-content">
                        <p id="modal-message"></p>
                        <! <div class="modal-buttons">
                            <button id="modal-confirm-button" class="modal-btn confirm-btn">Confirm</button>
                            <button id="modal-cancel-button" class="modal-btn cancel-btn">Cancel</button>
                    </div>
                    </div>
                    </div>
                    <! <script>
                        <?php
=======
        ?>
        <!
        <div id="toast-container"></div>
    </div> <!
    <!
    <div id="confirmation-modal" class="modal">
        <div class="modal-backdrop"></div>
        <div class="modal-content">
            <p id="modal-message"></p> <!
            <div class="modal-buttons">
                <button id="modal-confirm-button" class="modal-btn confirm-btn">Confirm</button>
                <button id="modal-cancel-button" class="modal-btn cancel-btn">Cancel</button>
            </div>
        </div>
    </div>
    <!
    <script>
    <?php
>>>>>>> 70f30834
        $jsBaseUrl = BASE_URL; 
        $publicSuffix = '/public/';
        if (substr($jsBaseUrl, -strlen($publicSuffix)) === $publicSuffix) {
            $jsBaseUrl = substr($jsBaseUrl, 0, -strlen($publicSuffix)); 
        }
        $jsBaseUrl = rtrim($jsBaseUrl, '/') . '/';
        ?>
<<<<<<< HEAD
                        window.baseUrl = '<?= $jsBaseUrl ?>';
                        </script>
                        <! <! </body>

=======
    window.baseUrl = '<?= $jsBaseUrl ?>';
    </script>
    <!
    <!
</body>
>>>>>>> 70f30834
</html><|MERGE_RESOLUTION|>--- conflicted
+++ resolved
@@ -6,18 +6,6 @@
 <head>
     <meta charset="UTF-8">
     <meta name="viewport" content="width=device-width, initial-scale=1.0">
-<<<<<<< HEAD
-    <! <title><?php echo isset($page_title) ? htmlspecialchars($page_title) : 'GhibliGroceries'; ?></title>
-        <! <meta name="description"
-            content="<?php echo isset($meta_description) ? htmlspecialchars($meta_description) : 'Your one-stop shop for fresh groceries inspired by Studio Ghibli.'; ?>">
-            <! <meta name="keywords"
-                content="<?php echo isset($meta_keywords) ? htmlspecialchars($meta_keywords) : 'grocery, food, online shopping, delivery, ghibli'; ?>">
-                <meta name="author" content="GhibliGroceries Team">
-                <! <! <link rel="stylesheet"
-                    href="https://cdnjs.cloudflare.com/ajax/libs/font-awesome/6.0.0-beta3/css/all.min.css">
-                    <! <link rel="stylesheet" href="<?= BASE_URL ?>assets/css/styles.css">
-                        <?php
-=======
     <!
     <title><?php echo isset($page_title) ? htmlspecialchars($page_title) : 'GhibliGroceries'; ?></title>
     <!
@@ -33,23 +21,17 @@
     <!
     <link rel="stylesheet" href="<?= BASE_URL ?>assets/css/styles.css">
     <?php
->>>>>>> 70f30834
     if (!empty($additional_css_files) && is_array($additional_css_files)):
         foreach ($additional_css_files as $css_file): ?>
-                        <link rel="stylesheet" href="<?= BASE_URL ?><?php echo htmlspecialchars($css_file); ?>">
-                        <?php endforeach;
+    <link rel="stylesheet" href="<?= BASE_URL ?><?php echo htmlspecialchars($css_file); ?>">
+    <?php endforeach;
     endif;
     ?>
 </head>
-<<<<<<< HEAD
-<! <body data-logged-in="<?php echo isset($logged_in) && $logged_in ? 'true' : 'false'; ?>">
-    <! <div class="app-container">
-=======
 <!
 <body data-logged-in="<?php echo isset($logged_in) && $logged_in ? 'true' : 'false'; ?>">
     <!
     <div class="app-container">
->>>>>>> 70f30834
         <?php
         $navPath = BASE_PATH . '/app/Views/partials/navigation.php';
         if (file_exists($navPath)) {
@@ -66,14 +48,6 @@
             echo "<!
         }
         ?>
-<<<<<<< HEAD
-        <! <main class="main-content">
-            <?php
-            echo $content ?? '<p>Error: Page content not loaded.</p>';
-            ?>
-            </main>
-            <! <?php
-=======
         <!
         <main class="main-content">
             <?php
@@ -81,30 +55,12 @@
             ?>
         </main> <!
         <?php
->>>>>>> 70f30834
         $footerPath = BASE_PATH . '/app/Views/partials/footer.php';
         if (file_exists($footerPath)) {
             require $footerPath;
         } else {
             echo "<!
         }
-<<<<<<< HEAD
-        ?> <! <div id="toast-container">
-                </div>
-                </div>
-                <! <! <div id="confirmation-modal" class="modal">
-                    <div class="modal-backdrop"></div>
-                    <div class="modal-content">
-                        <p id="modal-message"></p>
-                        <! <div class="modal-buttons">
-                            <button id="modal-confirm-button" class="modal-btn confirm-btn">Confirm</button>
-                            <button id="modal-cancel-button" class="modal-btn cancel-btn">Cancel</button>
-                    </div>
-                    </div>
-                    </div>
-                    <! <script>
-                        <?php
-=======
         ?>
         <!
         <div id="toast-container"></div>
@@ -123,7 +79,6 @@
     <!
     <script>
     <?php
->>>>>>> 70f30834
         $jsBaseUrl = BASE_URL; 
         $publicSuffix = '/public/';
         if (substr($jsBaseUrl, -strlen($publicSuffix)) === $publicSuffix) {
@@ -131,16 +86,9 @@
         }
         $jsBaseUrl = rtrim($jsBaseUrl, '/') . '/';
         ?>
-<<<<<<< HEAD
-                        window.baseUrl = '<?= $jsBaseUrl ?>';
-                        </script>
-                        <! <! </body>
-
-=======
     window.baseUrl = '<?= $jsBaseUrl ?>';
     </script>
     <!
     <!
 </body>
->>>>>>> 70f30834
 </html>