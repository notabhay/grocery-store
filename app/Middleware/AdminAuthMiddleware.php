--- conflicted
+++ resolved
@@ -4,10 +4,6 @@
 use App\Core\Redirect;
 use App\Core\Registry;
 use App\Models\User;
-<<<<<<< HEAD
-
-=======
->>>>>>> 70f30834
 class AdminAuthMiddleware
 {
     private $session;
@@ -17,11 +13,7 @@
         $this->session = Registry::get('session');
         $this->db = Registry::get('database');
     }
-<<<<<<< HEAD
-    public function handle(callable $next): mixed
-=======
     public function handle(callable $next): mixed 
->>>>>>> 70f30834
     {
         if (!$this->session->isAuthenticated()) {
             $this->session->flash('error', 'Please log in to access the admin area.');
@@ -31,11 +23,7 @@
         $userId = $this->session->getUserId();
         if (!$userId) {
             $this->session->flash('error', 'Authentication error. Please log in again.');
-<<<<<<< HEAD
-            $this->session->destroy();
-=======
             $this->session->destroy(); 
->>>>>>> 70f30834
             Redirect::to('/login');
             exit();
         }
