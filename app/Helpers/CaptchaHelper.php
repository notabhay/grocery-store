--- conflicted
+++ resolved
@@ -1,10 +1,6 @@
 <?php
 namespace App\Helpers;
 use App\Core\Session;
-<<<<<<< HEAD
-
-=======
->>>>>>> 70f30834
 class CaptchaHelper
 {
     private $session;
@@ -51,15 +47,6 @@
     {
         $image = imagecreatetruecolor($this->width, $this->height);
         if (!$image) {
-<<<<<<< HEAD
-            error_log("CaptchaHelper: Failed to create image resource.");
-            return false;
-        }
-        $background_color = imagecolorallocate($image, 240, 240, 240);
-        $noise_color = imagecolorallocate($image, 180, 180, 180);
-        imagefill($image, 0, 0, $background_color);
-        $pixel_count = ($this->width * $this->height) / 5;
-=======
             error_log("CaptchaHelper: Failed to create image resource."); 
             return false;
         }
@@ -67,7 +54,6 @@
         $noise_color = imagecolorallocate($image, 180, 180, 180);      
         imagefill($image, 0, 0, $background_color);
         $pixel_count = ($this->width * $this->height) / 5; 
->>>>>>> 70f30834
         for ($i = 0; $i < $pixel_count; $i++) {
             imagesetpixel($image, random_int(0, $this->width - 1), random_int(0, $this->height - 1), $noise_color);
         }
@@ -75,15 +61,6 @@
             imageline(
                 $image,
                 random_int(0, $this->width),
-<<<<<<< HEAD
-                random_int(0, $this->height),
-                random_int(0, $this->width),
-                random_int(0, $this->height),
-                $noise_color
-            );
-        }
-        $font_size = 5;
-=======
                 random_int(0, $this->height), 
                 random_int(0, $this->width),
                 random_int(0, $this->height), 
@@ -91,7 +68,6 @@
             );
         }
         $font_size = 5; 
->>>>>>> 70f30834
         $text_width = 0;
         $text_height = 0;
         $ttf_font = __DIR__ . '/fonts/arial.ttf';
@@ -99,29 +75,14 @@
         if ($use_ttf) {
             $text_box = @imagettfbbox($font_size * 5, 0, $ttf_font, $text);
             if ($text_box) {
-<<<<<<< HEAD
-                $text_width = abs($text_box[4] - $text_box[0]);
-                $text_height = abs($text_box[5] - $text_box[1]);
-=======
                 $text_width = abs($text_box[4] - $text_box[0]); 
                 $text_height = abs($text_box[5] - $text_box[1]); 
->>>>>>> 70f30834
             } else {
                 error_log("CaptchaHelper: imagettfbbox failed for font: " . $ttf_font);
                 $use_ttf = false;
             }
         }
         if ($text_width === 0) {
-<<<<<<< HEAD
-            $font_size = 5;
-            $text_width = imagefontwidth($font_size) * strlen($text);
-            $text_height = imagefontheight($font_size);
-            $use_ttf = false;
-        }
-        $start_x = ($this->width - $text_width) / 2;
-        $start_y = ($this->height - $text_height) / 2;
-        $x = $start_x > 0 ? $start_x : 5;
-=======
             $font_size = 5; 
             $text_width = imagefontwidth($font_size) * strlen($text);
             $text_height = imagefontheight($font_size);
@@ -130,7 +91,6 @@
         $start_x = ($this->width - $text_width) / 2;
         $start_y = ($this->height - $text_height) / 2;
         $x = $start_x > 0 ? $start_x : 5; 
->>>>>>> 70f30834
         for ($i = 0; $i < strlen($text); $i++) {
             $char = $text[$i];
             $y = $start_y + random_int(-5, 5);
@@ -140,17 +100,10 @@
             $b = random_int(0, 100);
             $char_color = imagecolorallocate($image, $r, $g, $b);
             if ($use_ttf) {
-<<<<<<< HEAD
-                $ttf_y = $y + $text_height * 0.75;
-                @imagettftext($image, $font_size * 5, $angle, (int) $x, (int) $ttf_y, $char_color, $ttf_font, $char);
-                $char_bbox = @imagettfbbox($font_size * 5, 0, $ttf_font, $char);
-                $char_width = $char_bbox ? abs($char_bbox[4] - $char_bbox[0]) : imagefontwidth($font_size) * 2;
-=======
                 $ttf_y = $y + $text_height * 0.75; 
                 @imagettftext($image, $font_size * 5, $angle, (int) $x, (int) $ttf_y, $char_color, $ttf_font, $char);
                 $char_bbox = @imagettfbbox($font_size * 5, 0, $ttf_font, $char);
                 $char_width = $char_bbox ? abs($char_bbox[4] - $char_bbox[0]) : imagefontwidth($font_size) * 2; 
->>>>>>> 70f30834
             } else {
                 imagechar($image, $font_size, (int) $x, (int) $y, $char, $char_color);
                 $char_width = imagefontwidth($font_size);
@@ -158,16 +111,9 @@
             $x += $char_width + random_int(1, 3);
         }
         ob_start();
-<<<<<<< HEAD
-        imagepng($image);
-        $imageData = ob_get_clean();
-        imagedestroy($image);
-        return $imageData;
-=======
         imagepng($image); 
         $imageData = ob_get_clean(); 
         imagedestroy($image);
         return $imageData; 
->>>>>>> 70f30834
     }
 }