<?php
namespace App\Helpers;
use App\Core\Session;
use App\Models\Product;
use App\Core\Database;
<<<<<<< HEAD

=======
>>>>>>> 70f30834
class CartHelper
{
    private $session;
    private $db;
    private $productModel;
    public function __construct(Session $session, Database $db)
    {
        $this->session = $session;
        $this->db = $db;
        $this->productModel = new Product($db);
    }
    public function getCartData(): array
    {
        $cart = $this->session->get('cart', []);
        if (empty($cart)) {
            return [
                'cart_items' => [],
<<<<<<< HEAD
                'total_price' => 0.0,
=======
                'total_price' => 0.0, 
>>>>>>> 70f30834
                'total_items' => 0,
                'is_empty' => true
            ];
        }
        $productIds = array_keys($cart);
        $products = $this->productModel->findMultipleByIds($productIds);
        $cartItems = [];
<<<<<<< HEAD
        $totalPrice = 0.0;
=======
        $totalPrice = 0.0; 
>>>>>>> 70f30834
        $totalItems = 0;
        foreach ($cart as $productId => $quantity) {
            if (isset($products[$productId])) {
                $product = $products[$productId];
<<<<<<< HEAD
                $itemPrice = (float)$product['price'] * (int)$quantity;
                $totalPrice += $itemPrice;
                $totalItems += (int)$quantity;
                $cartItems[] = [
                    'product_id' => $productId,
                    'name' => $product['name'],
                    'price' => (float)$product['price'],
                    'image' => $product['image'] ?? 'default_image.png',
                    'quantity' => (int)$quantity,
=======
                $itemPrice = (float)$product['price'] * (int)$quantity; 
                $totalPrice += $itemPrice;
                $totalItems += (int)$quantity; 
                $cartItems[] = [
                    'product_id' => $productId,
                    'name' => $product['name'],
                    'price' => (float)$product['price'], 
                    'image' => $product['image'] ?? 'default_image.png', 
                    'quantity' => (int)$quantity, 
>>>>>>> 70f30834
                    'total_price' => $itemPrice
                ];
            } else {
                error_log("CartHelper: Product ID {$productId} found in cart session but not in database.");
            }
        }
        return [
            'cart_items' => $cartItems,
            'total_price' => $totalPrice,
            'total_items' => $totalItems,
<<<<<<< HEAD
            'is_empty' => ($totalItems === 0)
=======
            'is_empty' => ($totalItems === 0) 
>>>>>>> 70f30834
        ];
    }
    public function updateCartItem(int $productId, int $quantity): array
    {
        $product = $this->productModel->findById($productId);
        if (!$product) {
            return [
                'success' => false,
                'message' => 'Product not found.'
            ];
        }
        $cart = $this->session->get('cart', []);
        $currentQuantity = isset($cart[$productId]) ? (int)$cart[$productId] : 0;
        $newQuantity = $currentQuantity + $quantity;
        if ($newQuantity <= 0) {
            if (isset($cart[$productId])) {
                unset($cart[$productId]);
            }
<<<<<<< HEAD
            $newQuantity = 0;
=======
            $newQuantity = 0; 
>>>>>>> 70f30834
        } else {
            $cart[$productId] = $newQuantity;
        }
        $this->session->set('cart', $cart);
        $cartData = $this->getCartData();
        $updatedProductData = null;
        if ($newQuantity > 0) {
            $updatedProductData = [
                'product_id' => $productId,
                'name' => $product['name'],
                'new_quantity' => $newQuantity,
                'price' => (float)$product['price'],
                'new_total' => (float)$product['price'] * $newQuantity
            ];
<<<<<<< HEAD
        } elseif ($currentQuantity > 0) {
=======
        } elseif ($currentQuantity > 0) { 
>>>>>>> 70f30834
            $updatedProductData = [
                'product_id' => $productId,
                'name' => $product['name'],
                'new_quantity' => 0,
                'price' => (float)$product['price'],
                'new_total' => 0.0
            ];
        }
        return [
            'success' => true,
            'message' => 'Cart updated successfully.',
            'cart' => $cartData['cart_items'],
            'total_items' => $cartData['total_items'],
            'total_price' => $cartData['total_price'],
            'is_empty' => $cartData['is_empty'],
            'updated_product' => $updatedProductData
        ];
    }
    public function removeCartItem(int $productId): array
    {
        $cart = $this->session->get('cart', []);
        if (isset($cart[$productId])) {
            unset($cart[$productId]);
            $this->session->set('cart', $cart);
        }
        $cartData = $this->getCartData();
        return [
            'success' => true,
            'message' => 'Item removed from cart.',
            'cart' => $cartData['cart_items'],
            'total_items' => $cartData['total_items'],
            'total_price' => $cartData['total_price'],
            'is_empty' => $cartData['is_empty']
        ];
    }
    public function clearCart(): array
    {
        $this->session->set('cart', []);
        return [
            'success' => true,
            'message' => 'Cart cleared.',
            'cart_items' => [],
            'total_price' => 0.0,
            'total_items' => 0,
            'is_empty' => true
        ];
    }
}<|MERGE_RESOLUTION|>--- conflicted
+++ resolved
@@ -3,10 +3,6 @@
 use App\Core\Session;
 use App\Models\Product;
 use App\Core\Database;
-<<<<<<< HEAD
-
-=======
->>>>>>> 70f30834
 class CartHelper
 {
     private $session;
@@ -24,11 +20,7 @@
         if (empty($cart)) {
             return [
                 'cart_items' => [],
-<<<<<<< HEAD
-                'total_price' => 0.0,
-=======
                 'total_price' => 0.0, 
->>>>>>> 70f30834
                 'total_items' => 0,
                 'is_empty' => true
             ];
@@ -36,26 +28,11 @@
         $productIds = array_keys($cart);
         $products = $this->productModel->findMultipleByIds($productIds);
         $cartItems = [];
-<<<<<<< HEAD
-        $totalPrice = 0.0;
-=======
         $totalPrice = 0.0; 
->>>>>>> 70f30834
         $totalItems = 0;
         foreach ($cart as $productId => $quantity) {
             if (isset($products[$productId])) {
                 $product = $products[$productId];
-<<<<<<< HEAD
-                $itemPrice = (float)$product['price'] * (int)$quantity;
-                $totalPrice += $itemPrice;
-                $totalItems += (int)$quantity;
-                $cartItems[] = [
-                    'product_id' => $productId,
-                    'name' => $product['name'],
-                    'price' => (float)$product['price'],
-                    'image' => $product['image'] ?? 'default_image.png',
-                    'quantity' => (int)$quantity,
-=======
                 $itemPrice = (float)$product['price'] * (int)$quantity; 
                 $totalPrice += $itemPrice;
                 $totalItems += (int)$quantity; 
@@ -65,7 +42,6 @@
                     'price' => (float)$product['price'], 
                     'image' => $product['image'] ?? 'default_image.png', 
                     'quantity' => (int)$quantity, 
->>>>>>> 70f30834
                     'total_price' => $itemPrice
                 ];
             } else {
@@ -76,11 +52,7 @@
             'cart_items' => $cartItems,
             'total_price' => $totalPrice,
             'total_items' => $totalItems,
-<<<<<<< HEAD
-            'is_empty' => ($totalItems === 0)
-=======
             'is_empty' => ($totalItems === 0) 
->>>>>>> 70f30834
         ];
     }
     public function updateCartItem(int $productId, int $quantity): array
@@ -99,11 +71,7 @@
             if (isset($cart[$productId])) {
                 unset($cart[$productId]);
             }
-<<<<<<< HEAD
-            $newQuantity = 0;
-=======
             $newQuantity = 0; 
->>>>>>> 70f30834
         } else {
             $cart[$productId] = $newQuantity;
         }
@@ -118,11 +86,7 @@
                 'price' => (float)$product['price'],
                 'new_total' => (float)$product['price'] * $newQuantity
             ];
-<<<<<<< HEAD
-        } elseif ($currentQuantity > 0) {
-=======
         } elseif ($currentQuantity > 0) { 
->>>>>>> 70f30834
             $updatedProductData = [
                 'product_id' => $productId,
                 'name' => $product['name'],
