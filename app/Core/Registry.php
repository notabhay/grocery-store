--- conflicted
+++ resolved
@@ -1,20 +1,10 @@
 <?php
 namespace App\Core;
-<<<<<<< HEAD
-
-use Monolog\Logger;
-use Monolog\Handler\StreamHandler;
-use Monolog\Formatter\LineFormatter;
-use Psr\Log\LogLevel;
-use Exception;
-
-=======
 use Monolog\Logger;
 use Monolog\Handler\StreamHandler;
 use Monolog\Formatter\LineFormatter;
 use Psr\Log\LogLevel; 
 use Exception; 
->>>>>>> 70f30834
 class Registry
 {
     private static $services = [];
