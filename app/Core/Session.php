--- conflicted
+++ resolved
@@ -1,27 +1,5 @@
 <?php
 namespace App\Core;
-<<<<<<< HEAD
-
-use App\Core\Registry;
-
-class Session
-{
-    private $config = [
-        'cookie_lifetime' => 0,
-        'cookie_path' => '/',
-        'cookie_domain' => '',
-        'cookie_secure' => false,
-        'cookie_httponly' => true,
-        'cookie_samesite' => 'Lax',
-        'session_timeout' => 1800,
-        'regenerate_interval' => 300,
-        'check_ip_address' => true,
-        'csrf_token_key' => '_csrf_token',
-        'flash_message_key' => '_flash',
-        'user_id_key' => 'user_id',
-        'login_time_key' => 'login_time',
-        'user_ip_key' => 'user_ip',
-=======
 use App\Core\Registry; 
 class Session
 {
@@ -40,7 +18,6 @@
         'user_id_key' => 'user_id', 
         'login_time_key' => 'login_time', 
         'user_ip_key' => 'user_ip', 
->>>>>>> 70f30834
     ];
     public function __construct(array $config = [])
     {
@@ -103,15 +80,9 @@
             if (ini_get("session.use_cookies")) {
                 $params = session_get_cookie_params();
                 setcookie(
-<<<<<<< HEAD
-                    session_name(),
-                    '',
-                    time() - 42000,
-=======
                     session_name(), 
                     '', 
                     time() - 42000, 
->>>>>>> 70f30834
                     $params["path"],
                     $params["domain"],
                     $params["secure"],
@@ -187,11 +158,7 @@
     {
         $flashData = $_SESSION[$this->config['flash_message_key']] ?? [];
         $this->destroy();
-<<<<<<< HEAD
-        $this->start();
-=======
         $this->start(); 
->>>>>>> 70f30834
         if (!empty($flashData)) {
             $_SESSION[$this->config['flash_message_key']] = $flashData;
         }
@@ -201,11 +168,7 @@
     {
         return $this->has($this->config['user_id_key']);
     }
-<<<<<<< HEAD
-    public function getUserId()
-=======
     public function getUserId() 
->>>>>>> 70f30834
     {
         return $this->get($this->config['user_id_key']);
     }
@@ -214,11 +177,7 @@
         if (session_status() === PHP_SESSION_NONE) {
             @session_start();
         }
-<<<<<<< HEAD
-        return isset($_SESSION['user_id']);
-=======
         return isset($_SESSION['user_id']); 
->>>>>>> 70f30834
     }
     public static function getStatic(string $key, $default = null)
     {
@@ -237,22 +196,13 @@
     public function validateActivity(): bool
     {
         if (!$this->isAuthenticated()) {
-<<<<<<< HEAD
-            return true;
-=======
             return true; 
->>>>>>> 70f30834
         }
         $loginTime = $this->get($this->config['login_time_key']);
         if ($loginTime && (time() - $loginTime > $this->config['session_timeout'])) {
             $this->flash('error', 'Your session has expired due to inactivity. Please login again.');
-<<<<<<< HEAD
-            $this->logoutUser();
-            return false;
-=======
             $this->logoutUser(); 
             return false; 
->>>>>>> 70f30834
         }
         if ($this->config['check_ip_address']) {
             $storedIp = $this->get($this->config['user_ip_key']);
@@ -266,48 +216,28 @@
                     ]);
                 }
                 $this->flash('error', 'Your session is invalid due to a security check. Please login again.');
-<<<<<<< HEAD
-                $this->logoutUser();
-                return false;
-=======
                 $this->logoutUser(); 
                 return false; 
->>>>>>> 70f30834
             }
             if (!$storedIp && $currentIp !== 'unknown') {
                 $this->set($this->config['user_ip_key'], $currentIp);
             }
         }
-<<<<<<< HEAD
-        $lastRegenerate = $this->get('_last_regenerate', 0);
-=======
         $lastRegenerate = $this->get('_last_regenerate', 0); 
->>>>>>> 70f30834
         if (time() - $lastRegenerate > $this->config['regenerate_interval']) {
             $this->regenerate(false);
         }
         $this->set($this->config['login_time_key'], time());
-<<<<<<< HEAD
-        return true;
-=======
         return true; 
->>>>>>> 70f30834
     }
     public function requireLogin(string $redirectUrl = '/login'): void
     {
         if (!$this->isAuthenticated()) {
             $this->flash('error', 'Please login to access this page.');
-<<<<<<< HEAD
-            \App\Core\Redirect::to($redirectUrl);
-        }
-        if (!$this->validateActivity()) {
-            \App\Core\Redirect::to($redirectUrl);
-=======
             \App\Core\Redirect::to($redirectUrl); 
         }
         if (!$this->validateActivity()) {
             \App\Core\Redirect::to($redirectUrl); 
->>>>>>> 70f30834
         }
     }
 }