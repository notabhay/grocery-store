<?php
date_default_timezone_set('Europe/London');
$debugMode = false;
$errorLevel = $debugMode ? E_ALL : 0;
$displayErrors = $debugMode ? 1 : 0;
error_reporting($errorLevel);
ini_set('display_errors', $displayErrors);
return [
<<<<<<< HEAD
    'SITE_NAME' => 'GhibliGroceries',
    'SITE_URL' => 'https://teach.scam.keele.ac.uk/prin/y1d13/advanced-web-technologies/grocery-store/',
    'ADMIN_EMAIL' => 'admin@ghibligroceries.com',
    'DB_HOST' => 'localhost',
    'DB_NAME' => 'y1d13',
    'DB_USER' => 'y1d13',
    'DB_PASS' => 'y1d13y1d13',
    'AUTH_TIMEOUT' => 3600,
    'MAX_LOGIN_ATTEMPTS' => 5,
    'LOCKOUT_TIME' => 900,
    'CSRF_EXPIRY' => 3600,
    'PASSWORD_COST' => 12,
    'API_TOKEN_EXPIRY' => 86400,
    'API_RATE_LIMIT' => 100,
    'API_VERSION' => '1.0',
    'API_BASE_PATH' => '/api',
    'ITEMS_PER_PAGE' => 10,
    'MAX_FILE_SIZE' => 5 * 1024 * 1024,
    'ALLOWED_EXTENSIONS' => ['jpg', 'jpeg', 'png', 'gif'],
    'UPLOAD_DIR' => __DIR__ . '/../public/assets/uploads/products/',
    'DEBUG_MODE' => $debugMode,
=======
    'SITE_NAME' => 'GhibliGroceries', 
    'SITE_URL' => 'https://teach.scam.keele.ac.uk/prin/y1d13/advanced-web-technologies/grocery-store/', 
    'ADMIN_EMAIL' => 'admin@ghibligroceries.com', 
    'DB_HOST' => 'localhost', 
    'DB_NAME' => 'y1d13', 
    'DB_USER' => 'y1d13', 
    'DB_PASS' => 'y1d13y1d13', 
    'AUTH_TIMEOUT' => 3600, 
    'MAX_LOGIN_ATTEMPTS' => 5, 
    'LOCKOUT_TIME' => 900, 
    'CSRF_EXPIRY' => 3600, 
    'PASSWORD_COST' => 12, 
    'API_TOKEN_EXPIRY' => 86400, 
    'API_RATE_LIMIT' => 100, 
    'API_VERSION' => '1.0', 
    'API_BASE_PATH' => '/api', 
    'ITEMS_PER_PAGE' => 10, 
    'MAX_FILE_SIZE' => 5 * 1024 * 1024, 
    'ALLOWED_EXTENSIONS' => ['jpg', 'jpeg', 'png', 'gif'], 
    'UPLOAD_DIR' => __DIR__ . '/../public/assets/uploads/products/', 
    'DEBUG_MODE' => $debugMode, 
>>>>>>> 70f30834
];<|MERGE_RESOLUTION|>--- conflicted
+++ resolved
@@ -6,29 +6,6 @@
 error_reporting($errorLevel);
 ini_set('display_errors', $displayErrors);
 return [
-<<<<<<< HEAD
-    'SITE_NAME' => 'GhibliGroceries',
-    'SITE_URL' => 'https://teach.scam.keele.ac.uk/prin/y1d13/advanced-web-technologies/grocery-store/',
-    'ADMIN_EMAIL' => 'admin@ghibligroceries.com',
-    'DB_HOST' => 'localhost',
-    'DB_NAME' => 'y1d13',
-    'DB_USER' => 'y1d13',
-    'DB_PASS' => 'y1d13y1d13',
-    'AUTH_TIMEOUT' => 3600,
-    'MAX_LOGIN_ATTEMPTS' => 5,
-    'LOCKOUT_TIME' => 900,
-    'CSRF_EXPIRY' => 3600,
-    'PASSWORD_COST' => 12,
-    'API_TOKEN_EXPIRY' => 86400,
-    'API_RATE_LIMIT' => 100,
-    'API_VERSION' => '1.0',
-    'API_BASE_PATH' => '/api',
-    'ITEMS_PER_PAGE' => 10,
-    'MAX_FILE_SIZE' => 5 * 1024 * 1024,
-    'ALLOWED_EXTENSIONS' => ['jpg', 'jpeg', 'png', 'gif'],
-    'UPLOAD_DIR' => __DIR__ . '/../public/assets/uploads/products/',
-    'DEBUG_MODE' => $debugMode,
-=======
     'SITE_NAME' => 'GhibliGroceries', 
     'SITE_URL' => 'https://teach.scam.keele.ac.uk/prin/y1d13/advanced-web-technologies/grocery-store/', 
     'ADMIN_EMAIL' => 'admin@ghibligroceries.com', 
@@ -50,5 +27,4 @@
     'ALLOWED_EXTENSIONS' => ['jpg', 'jpeg', 'png', 'gif'], 
     'UPLOAD_DIR' => __DIR__ . '/../public/assets/uploads/products/', 
     'DEBUG_MODE' => $debugMode, 
->>>>>>> 70f30834
 ];