--- conflicted
+++ resolved
@@ -26,11 +26,7 @@
 $host = $_SERVER['HTTP_HOST']; 
 $script_dir = dirname($_SERVER['SCRIPT_NAME']);
 $base_path_url = rtrim(str_replace('\\', '/', $script_dir), '/') . '/';
-<<<<<<< HEAD
-if ($base_path_url === '
-=======
 if ($base_path_url === '//') {
->>>>>>> 70f30834
     $base_path_url = '/';
 }
 define('BASE_URL', $scheme . '://' . $host . $base_path_url);
