document.addEventListener('DOMContentLoaded', function () {
    initMobileMenu();
    initQuantityInputs();
    initOrderForm();
    initOrderCancellation();
    initPrintButtons();
    initOrderStatusFilter();
});
function initMobileMenu() {
    const menuToggle = document.querySelector('.mobile-menu-toggle');
    const navMenu = document.querySelector('.mobile-menu');
    if (menuToggle && navMenu) {
        menuToggle.addEventListener('click', function () {
            navMenu.classList.toggle('show');
            const icon = menuToggle.querySelector('i');
            if (icon) {
<<<<<<< HEAD
                icon.classList.toggle('fa-bars');
                icon.classList.toggle('fa-times');
=======
                icon.classList.toggle('fa-bars'); 
                icon.classList.toggle('fa-times'); 
>>>>>>> 70f30834
            }
        });
    }
}
function initQuantityInputs() {
    const quantityInput = document.getElementById('quantity');
    if (!quantityInput) return;
<<<<<<< HEAD
    const quantityValue = document.getElementById('quantity-value');
    const totalPrice = document.getElementById('total-price');
    const productPrice = parseFloat(quantityInput.getAttribute('data-price') || 0);
    const maxQuantity = parseInt(quantityInput.getAttribute('max') || 1);
=======
    const quantityValue = document.getElementById('quantity-value'); 
    const totalPrice = document.getElementById('total-price'); 
    const productPrice = parseFloat(quantityInput.getAttribute('data-price') || 0);
    const maxQuantity = parseInt(quantityInput.getAttribute('max') || 1); 
>>>>>>> 70f30834
    const decreaseBtn = document.querySelector('.quantity-btn.decrease-btn');
    if (decreaseBtn) {
        decreaseBtn.addEventListener('click', function () {
            let value = parseInt(quantityInput.value);
            if (value > 1) {
                value--;
<<<<<<< HEAD
                quantityInput.value = value;
                updateOrderSummary(value, productPrice);
=======
                quantityInput.value = value; 
                updateOrderSummary(value, productPrice); 
>>>>>>> 70f30834
            }
        });
    }
    const increaseBtn = document.querySelector('.quantity-btn.increase-btn');
    if (increaseBtn) {
        increaseBtn.addEventListener('click', function () {
            let value = parseInt(quantityInput.value);
            if (value < maxQuantity) {
                value++;
<<<<<<< HEAD
                quantityInput.value = value;
                updateOrderSummary(value, productPrice);
=======
                quantityInput.value = value; 
                updateOrderSummary(value, productPrice); 
>>>>>>> 70f30834
            }
        });
    }
    if (quantityInput) {
        quantityInput.addEventListener('input', function () {
            let value = parseInt(this.value);
            if (isNaN(value) || value < 1) {
<<<<<<< HEAD
                value = 1;
            } else if (value > maxQuantity) {
                value = maxQuantity;
            }
            this.value = value;
            updateOrderSummary(value, productPrice);
=======
                value = 1; 
            } else if (value > maxQuantity) {
                value = maxQuantity; 
            }
            this.value = value; 
            updateOrderSummary(value, productPrice); 
>>>>>>> 70f30834
        });
    }
}
function updateOrderSummary(quantity, unitPrice) {
    const quantityValue = document.getElementById('quantity-value');
    const totalPrice = document.getElementById('total-price');
    if (quantityValue && totalPrice) {
        const total = unitPrice * quantity;
        quantityValue.textContent = quantity;
<<<<<<< HEAD
        totalPrice.textContent = '$' + total.toFixed(2);
    }
}
function initOrderForm() {
    const orderForm = document.querySelector('.order-form');
=======
        totalPrice.textContent = '$' + total.toFixed(2); 
    }
}
function initOrderForm() {
    const orderForm = document.querySelector('.order-form'); 
>>>>>>> 70f30834
    if (orderForm) {
        orderForm.addEventListener('submit', function (e) {
            const quantityInput = document.getElementById('quantity');
            if (quantityInput) {
                const quantity = parseInt(quantityInput.value);
                if (isNaN(quantity) || quantity < 1) {
<<<<<<< HEAD
                    e.preventDefault();
                    showMessage('error', 'Please enter a valid quantity.');
                    return;
                }
            }
            if (orderForm.getAttribute('data-ajax') === 'true') {
                e.preventDefault();
                const submitBtn = orderForm.querySelector('button[type="submit"]');
                const originalText = submitBtn.innerHTML;
                submitBtn.disabled = true;
                submitBtn.innerHTML = '<i class="fas fa-spinner fa-spin"></i> Processing...';
                const formData = new FormData(orderForm);
                const orderData = {
=======
                    e.preventDefault(); 
                    showMessage('error', 'Please enter a valid quantity.'); 
                    return; 
                }
            }
            if (orderForm.getAttribute('data-ajax') === 'true') {
                e.preventDefault(); 
                const submitBtn = orderForm.querySelector('button[type="submit"]');
                const originalText = submitBtn.innerHTML; 
                submitBtn.disabled = true; 
                submitBtn.innerHTML = '<i class="fas fa-spinner fa-spin"></i> Processing...'; 
                const formData = new FormData(orderForm);
                const orderData = { 
>>>>>>> 70f30834
                    product_id: formData.get('product_id'),
                    quantity: parseInt(formData.get('quantity')),
                    notes: formData.get('notes') || null
                };
                fetch(window.baseUrl + 'order/product/' + orderData.product_id, {
                    method: 'POST',
                    headers: {
                        'Content-Type': 'application/x-www-form-urlencoded',
                        'X-Requested-With': 'XMLHttpRequest'
                    },
                    body: new URLSearchParams(formData)
                })
<<<<<<< HEAD
                    .then(response => response.json())
=======
                    .then(response => response.json()) 
>>>>>>> 70f30834
                    .then(data => {
                        if (data.success) {
                            window.location.href = data.redirect || (window.baseUrl + 'order/confirmation/' + data.order_id);
                        } else {
                            showMessage('error', data.message || 'An error occurred while processing your order.');
                            submitBtn.disabled = false;
                            submitBtn.innerHTML = originalText;
                        }
                    })
                    .catch(error => {
                        console.error('Error processing order:', error);
                        showMessage('error', 'An error occurred while processing your order. Please try again.');
                        submitBtn.disabled = false;
                        submitBtn.innerHTML = originalText;
                    });
            }
        });
    }
<<<<<<< HEAD
    const checkoutForm = document.getElementById('order-form');
=======
    const checkoutForm = document.getElementById('order-form'); 
>>>>>>> 70f30834
    if (checkoutForm) {
        checkoutForm.addEventListener('submit', function (e) {
            const shippingAddress = document.getElementById('shipping_address');
            if (shippingAddress && shippingAddress.value.trim() === '') {
<<<<<<< HEAD
                e.preventDefault();
                showMessage('error', 'Please enter your shipping address.');
                shippingAddress.focus();
=======
                e.preventDefault(); 
                showMessage('error', 'Please enter your shipping address.');
                shippingAddress.focus(); 
>>>>>>> 70f30834
                return;
            }
        });
    }
}
function initOrderCancellation() {
    const cancelForms = document.querySelectorAll('.cancel-form');
    cancelForms.forEach(form => {
        form.addEventListener('submit', function (e) {
            if (form.getAttribute('data-ajax') === 'true') {
<<<<<<< HEAD
                e.preventDefault();
                if (!confirm('Are you sure you want to cancel this order?')) {
                    return;
=======
                e.preventDefault(); 
                if (!confirm('Are you sure you want to cancel this order?')) {
                    return; 
>>>>>>> 70f30834
                }
                const submitBtn = form.querySelector('button[type="submit"]');
                const originalText = submitBtn.innerHTML;
                submitBtn.disabled = true;
                submitBtn.innerHTML = '<i class="fas fa-spinner fa-spin"></i> Cancelling...';
<<<<<<< HEAD
                const formData = new FormData(form);
=======
                const formData = new FormData(form); 
>>>>>>> 70f30834
                const orderId = form.getAttribute('action').split('/').pop();
                fetch(window.baseUrl + 'order/cancel/' + orderId, {
                    method: 'POST',
                    headers: {
<<<<<<< HEAD
                        'X-Requested-With': 'XMLHttpRequest'
                    },
                    body: formData
                })
                    .then(response => response.json())
                    .then(data => {
                        if (data.success) {
                            showMessage('success', data.message || 'Order cancelled successfully.');
                            updateOrderStatusUI('cancelled');
                            form.style.display = 'none';
=======
                        'X-Requested-With': 'XMLHttpRequest' 
                    },
                    body: formData 
                })
                    .then(response => response.json()) 
                    .then(data => {
                        if (data.success) {
                            showMessage('success', data.message || 'Order cancelled successfully.');
                            updateOrderStatusUI('cancelled'); 
                            form.style.display = 'none'; 
>>>>>>> 70f30834
                        } else {
                            showMessage('error', data.message || 'Failed to cancel order.');
                            submitBtn.disabled = false;
                            submitBtn.innerHTML = originalText;
                        }
                    })
                    .catch(error => {
                        console.error('Error cancelling order:', error);
                        showMessage('error', 'An error occurred while cancelling your order. Please try again.');
                        submitBtn.disabled = false;
                        submitBtn.innerHTML = originalText;
                    });
            }
        });
    });
}
function updateOrderStatusUI(status) {
<<<<<<< HEAD
    const statusBadge = document.querySelector('.badge');
    if (statusBadge) {
        statusBadge.className = 'badge status-' + status;
        statusBadge.textContent = status.charAt(0).toUpperCase() + status.slice(1);
    }
    const statusText = document.querySelector('.status-text');
    if (statusText) {
        statusText.className = 'info-value status-text-' + status;
        statusText.textContent = status.charAt(0).toUpperCase() + status.slice(1);
    }
    if (status === 'cancelled') {
        const timeline = document.querySelector('.timeline');
        if (timeline) {
            if (!timeline.querySelector('.timeline-item.cancelled')) {
                const cancelledStep = document.createElement('div');
                cancelledStep.className = 'timeline-item active cancelled';
=======
    const statusBadge = document.querySelector('.badge'); 
    if (statusBadge) {
        statusBadge.className = 'badge status-' + status; 
        statusBadge.textContent = status.charAt(0).toUpperCase() + status.slice(1); 
    }
    const statusText = document.querySelector('.status-text'); 
    if (statusText) {
        statusText.className = 'info-value status-text-' + status; 
        statusText.textContent = status.charAt(0).toUpperCase() + status.slice(1); 
    }
    if (status === 'cancelled') {
        const timeline = document.querySelector('.timeline'); 
        if (timeline) {
            if (!timeline.querySelector('.timeline-item.cancelled')) {
                const cancelledStep = document.createElement('div');
                cancelledStep.className = 'timeline-item active cancelled'; 
>>>>>>> 70f30834
                cancelledStep.innerHTML = `
                    <div class="timeline-icon"><i class="fas fa-times"></i></div>
                    <div class="timeline-content">
                        <h4>Cancelled</h4>
                        <p class="timeline-date">${new Date().toLocaleString()}</p>
                        <p class="timeline-description">This order has been cancelled.</p>
                    </div>
                `;
                timeline.appendChild(cancelledStep);
            }
        }
    }
}
function initPrintButtons() {
    const printButtons = document.querySelectorAll('.print-confirmation, [onclick*="window.print"]');
    printButtons.forEach(button => {
        button.addEventListener('click', function (e) {
<<<<<<< HEAD
            e.preventDefault();
            window.print();
=======
            e.preventDefault(); 
            window.print(); 
>>>>>>> 70f30834
        });
    });
}
function initOrderStatusFilter() {
    const statusFilter = document.getElementById('order-status-filter');
    if (!statusFilter) return;
    const orderRows = document.querySelectorAll('.order-row');
    statusFilter.addEventListener('change', function () {
<<<<<<< HEAD
        const selectedStatus = this.value;
        orderRows.forEach(row => {
            const rowStatus = row.getAttribute('data-status');
            if (selectedStatus === 'all' || selectedStatus === rowStatus) {
                row.style.display = '';
            } else {
                row.style.display = 'none';
=======
        const selectedStatus = this.value; 
        orderRows.forEach(row => {
            const rowStatus = row.getAttribute('data-status'); 
            if (selectedStatus === 'all' || selectedStatus === rowStatus) {
                row.style.display = ''; 
            } else {
                row.style.display = 'none'; 
>>>>>>> 70f30834
            }
        });
    });
}
function showMessage(type, message) {
    const existingAlerts = document.querySelectorAll('.alert');
    existingAlerts.forEach(alert => alert.remove());
    const alertElement = document.createElement('div');
<<<<<<< HEAD
    alertElement.className = `alert alert-${type}`;
    alertElement.innerHTML = message;
    const container = document.querySelector('.container');
=======
    alertElement.className = `alert alert-${type}`; 
    alertElement.innerHTML = message; 
    const container = document.querySelector('.container'); 
>>>>>>> 70f30834
    if (container) {
        const firstChild = container.firstChild;
        container.insertBefore(alertElement, firstChild);
    } else {
        console.warn('Container element not found for showing message. Appending to body.');
        document.body.insertBefore(alertElement, document.body.firstChild);
    }
    alertElement.scrollIntoView({ behavior: 'smooth', block: 'center' });
    if (type === 'success') {
        setTimeout(() => {
            if (alertElement.parentNode) {
                alertElement.remove();
            }
<<<<<<< HEAD
        }, 5000);
=======
        }, 5000); 
>>>>>>> 70f30834
    }
}<|MERGE_RESOLUTION|>--- conflicted
+++ resolved
@@ -14,13 +14,8 @@
             navMenu.classList.toggle('show');
             const icon = menuToggle.querySelector('i');
             if (icon) {
-<<<<<<< HEAD
-                icon.classList.toggle('fa-bars');
-                icon.classList.toggle('fa-times');
-=======
                 icon.classList.toggle('fa-bars'); 
                 icon.classList.toggle('fa-times'); 
->>>>>>> 70f30834
             }
         });
     }
@@ -28,30 +23,18 @@
 function initQuantityInputs() {
     const quantityInput = document.getElementById('quantity');
     if (!quantityInput) return;
-<<<<<<< HEAD
-    const quantityValue = document.getElementById('quantity-value');
-    const totalPrice = document.getElementById('total-price');
-    const productPrice = parseFloat(quantityInput.getAttribute('data-price') || 0);
-    const maxQuantity = parseInt(quantityInput.getAttribute('max') || 1);
-=======
     const quantityValue = document.getElementById('quantity-value'); 
     const totalPrice = document.getElementById('total-price'); 
     const productPrice = parseFloat(quantityInput.getAttribute('data-price') || 0);
     const maxQuantity = parseInt(quantityInput.getAttribute('max') || 1); 
->>>>>>> 70f30834
     const decreaseBtn = document.querySelector('.quantity-btn.decrease-btn');
     if (decreaseBtn) {
         decreaseBtn.addEventListener('click', function () {
             let value = parseInt(quantityInput.value);
             if (value > 1) {
                 value--;
-<<<<<<< HEAD
-                quantityInput.value = value;
-                updateOrderSummary(value, productPrice);
-=======
                 quantityInput.value = value; 
                 updateOrderSummary(value, productPrice); 
->>>>>>> 70f30834
             }
         });
     }
@@ -61,13 +44,8 @@
             let value = parseInt(quantityInput.value);
             if (value < maxQuantity) {
                 value++;
-<<<<<<< HEAD
-                quantityInput.value = value;
-                updateOrderSummary(value, productPrice);
-=======
                 quantityInput.value = value; 
                 updateOrderSummary(value, productPrice); 
->>>>>>> 70f30834
             }
         });
     }
@@ -75,21 +53,12 @@
         quantityInput.addEventListener('input', function () {
             let value = parseInt(this.value);
             if (isNaN(value) || value < 1) {
-<<<<<<< HEAD
-                value = 1;
-            } else if (value > maxQuantity) {
-                value = maxQuantity;
-            }
-            this.value = value;
-            updateOrderSummary(value, productPrice);
-=======
                 value = 1; 
             } else if (value > maxQuantity) {
                 value = maxQuantity; 
             }
             this.value = value; 
             updateOrderSummary(value, productPrice); 
->>>>>>> 70f30834
         });
     }
 }
@@ -99,40 +68,17 @@
     if (quantityValue && totalPrice) {
         const total = unitPrice * quantity;
         quantityValue.textContent = quantity;
-<<<<<<< HEAD
-        totalPrice.textContent = '$' + total.toFixed(2);
-    }
-}
-function initOrderForm() {
-    const orderForm = document.querySelector('.order-form');
-=======
         totalPrice.textContent = '$' + total.toFixed(2); 
     }
 }
 function initOrderForm() {
     const orderForm = document.querySelector('.order-form'); 
->>>>>>> 70f30834
     if (orderForm) {
         orderForm.addEventListener('submit', function (e) {
             const quantityInput = document.getElementById('quantity');
             if (quantityInput) {
                 const quantity = parseInt(quantityInput.value);
                 if (isNaN(quantity) || quantity < 1) {
-<<<<<<< HEAD
-                    e.preventDefault();
-                    showMessage('error', 'Please enter a valid quantity.');
-                    return;
-                }
-            }
-            if (orderForm.getAttribute('data-ajax') === 'true') {
-                e.preventDefault();
-                const submitBtn = orderForm.querySelector('button[type="submit"]');
-                const originalText = submitBtn.innerHTML;
-                submitBtn.disabled = true;
-                submitBtn.innerHTML = '<i class="fas fa-spinner fa-spin"></i> Processing...';
-                const formData = new FormData(orderForm);
-                const orderData = {
-=======
                     e.preventDefault(); 
                     showMessage('error', 'Please enter a valid quantity.'); 
                     return; 
@@ -146,7 +92,6 @@
                 submitBtn.innerHTML = '<i class="fas fa-spinner fa-spin"></i> Processing...'; 
                 const formData = new FormData(orderForm);
                 const orderData = { 
->>>>>>> 70f30834
                     product_id: formData.get('product_id'),
                     quantity: parseInt(formData.get('quantity')),
                     notes: formData.get('notes') || null
@@ -159,11 +104,7 @@
                     },
                     body: new URLSearchParams(formData)
                 })
-<<<<<<< HEAD
-                    .then(response => response.json())
-=======
                     .then(response => response.json()) 
->>>>>>> 70f30834
                     .then(data => {
                         if (data.success) {
                             window.location.href = data.redirect || (window.baseUrl + 'order/confirmation/' + data.order_id);
@@ -182,24 +123,14 @@
             }
         });
     }
-<<<<<<< HEAD
-    const checkoutForm = document.getElementById('order-form');
-=======
     const checkoutForm = document.getElementById('order-form'); 
->>>>>>> 70f30834
     if (checkoutForm) {
         checkoutForm.addEventListener('submit', function (e) {
             const shippingAddress = document.getElementById('shipping_address');
             if (shippingAddress && shippingAddress.value.trim() === '') {
-<<<<<<< HEAD
-                e.preventDefault();
-                showMessage('error', 'Please enter your shipping address.');
-                shippingAddress.focus();
-=======
                 e.preventDefault(); 
                 showMessage('error', 'Please enter your shipping address.');
                 shippingAddress.focus(); 
->>>>>>> 70f30834
                 return;
             }
         });
@@ -210,41 +141,19 @@
     cancelForms.forEach(form => {
         form.addEventListener('submit', function (e) {
             if (form.getAttribute('data-ajax') === 'true') {
-<<<<<<< HEAD
-                e.preventDefault();
-                if (!confirm('Are you sure you want to cancel this order?')) {
-                    return;
-=======
                 e.preventDefault(); 
                 if (!confirm('Are you sure you want to cancel this order?')) {
                     return; 
->>>>>>> 70f30834
                 }
                 const submitBtn = form.querySelector('button[type="submit"]');
                 const originalText = submitBtn.innerHTML;
                 submitBtn.disabled = true;
                 submitBtn.innerHTML = '<i class="fas fa-spinner fa-spin"></i> Cancelling...';
-<<<<<<< HEAD
-                const formData = new FormData(form);
-=======
                 const formData = new FormData(form); 
->>>>>>> 70f30834
                 const orderId = form.getAttribute('action').split('/').pop();
                 fetch(window.baseUrl + 'order/cancel/' + orderId, {
                     method: 'POST',
                     headers: {
-<<<<<<< HEAD
-                        'X-Requested-With': 'XMLHttpRequest'
-                    },
-                    body: formData
-                })
-                    .then(response => response.json())
-                    .then(data => {
-                        if (data.success) {
-                            showMessage('success', data.message || 'Order cancelled successfully.');
-                            updateOrderStatusUI('cancelled');
-                            form.style.display = 'none';
-=======
                         'X-Requested-With': 'XMLHttpRequest' 
                     },
                     body: formData 
@@ -255,7 +164,6 @@
                             showMessage('success', data.message || 'Order cancelled successfully.');
                             updateOrderStatusUI('cancelled'); 
                             form.style.display = 'none'; 
->>>>>>> 70f30834
                         } else {
                             showMessage('error', data.message || 'Failed to cancel order.');
                             submitBtn.disabled = false;
@@ -273,24 +181,6 @@
     });
 }
 function updateOrderStatusUI(status) {
-<<<<<<< HEAD
-    const statusBadge = document.querySelector('.badge');
-    if (statusBadge) {
-        statusBadge.className = 'badge status-' + status;
-        statusBadge.textContent = status.charAt(0).toUpperCase() + status.slice(1);
-    }
-    const statusText = document.querySelector('.status-text');
-    if (statusText) {
-        statusText.className = 'info-value status-text-' + status;
-        statusText.textContent = status.charAt(0).toUpperCase() + status.slice(1);
-    }
-    if (status === 'cancelled') {
-        const timeline = document.querySelector('.timeline');
-        if (timeline) {
-            if (!timeline.querySelector('.timeline-item.cancelled')) {
-                const cancelledStep = document.createElement('div');
-                cancelledStep.className = 'timeline-item active cancelled';
-=======
     const statusBadge = document.querySelector('.badge'); 
     if (statusBadge) {
         statusBadge.className = 'badge status-' + status; 
@@ -307,7 +197,6 @@
             if (!timeline.querySelector('.timeline-item.cancelled')) {
                 const cancelledStep = document.createElement('div');
                 cancelledStep.className = 'timeline-item active cancelled'; 
->>>>>>> 70f30834
                 cancelledStep.innerHTML = `
                     <div class="timeline-icon"><i class="fas fa-times"></i></div>
                     <div class="timeline-content">
@@ -325,13 +214,8 @@
     const printButtons = document.querySelectorAll('.print-confirmation, [onclick*="window.print"]');
     printButtons.forEach(button => {
         button.addEventListener('click', function (e) {
-<<<<<<< HEAD
-            e.preventDefault();
-            window.print();
-=======
             e.preventDefault(); 
             window.print(); 
->>>>>>> 70f30834
         });
     });
 }
@@ -340,15 +224,6 @@
     if (!statusFilter) return;
     const orderRows = document.querySelectorAll('.order-row');
     statusFilter.addEventListener('change', function () {
-<<<<<<< HEAD
-        const selectedStatus = this.value;
-        orderRows.forEach(row => {
-            const rowStatus = row.getAttribute('data-status');
-            if (selectedStatus === 'all' || selectedStatus === rowStatus) {
-                row.style.display = '';
-            } else {
-                row.style.display = 'none';
-=======
         const selectedStatus = this.value; 
         orderRows.forEach(row => {
             const rowStatus = row.getAttribute('data-status'); 
@@ -356,7 +231,6 @@
                 row.style.display = ''; 
             } else {
                 row.style.display = 'none'; 
->>>>>>> 70f30834
             }
         });
     });
@@ -365,15 +239,9 @@
     const existingAlerts = document.querySelectorAll('.alert');
     existingAlerts.forEach(alert => alert.remove());
     const alertElement = document.createElement('div');
-<<<<<<< HEAD
-    alertElement.className = `alert alert-${type}`;
-    alertElement.innerHTML = message;
-    const container = document.querySelector('.container');
-=======
     alertElement.className = `alert alert-${type}`; 
     alertElement.innerHTML = message; 
     const container = document.querySelector('.container'); 
->>>>>>> 70f30834
     if (container) {
         const firstChild = container.firstChild;
         container.insertBefore(alertElement, firstChild);
@@ -387,10 +255,6 @@
             if (alertElement.parentNode) {
                 alertElement.remove();
             }
-<<<<<<< HEAD
-        }, 5000);
-=======
         }, 5000); 
->>>>>>> 70f30834
     }
 }