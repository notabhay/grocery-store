document.addEventListener('DOMContentLoaded', function () {
    const isAdmin = document.body.getAttribute('data-is-admin') === 'true';
    if (isAdmin) {
        const desktopNav = document.querySelector('header nav ul');
        if (desktopNav) {
            const adminLi = document.createElement('li');
            const adminLink = document.createElement('a');
<<<<<<< HEAD
            adminLink.href = window.baseUrl + 'admin/dashboard';
            adminLink.textContent = 'Admin Dashboard';
=======
            adminLink.href = window.baseUrl + 'admin/dashboard'; 
            adminLink.textContent = 'Admin Dashboard'; 
>>>>>>> 70f30834
            if (window.location.pathname.startsWith(window.baseUrl + 'admin/dashboard')) {
                adminLink.classList.add('active');
            }
            adminLi.appendChild(adminLink);
            const contactLi = desktopNav.querySelector('li a[href="' + window.baseUrl + 'contact"]');
            if (contactLi && contactLi.parentElement) {
                desktopNav.insertBefore(adminLi, contactLi.parentElement);
            } else {
                desktopNav.appendChild(adminLi);
            }
        }
        const mobileNav = document.querySelector('.mobile-menu nav ul');
        if (mobileNav) {
            const adminLi = document.createElement('li');
            const adminLink = document.createElement('a');
<<<<<<< HEAD
            adminLink.href = window.baseUrl + 'admin/dashboard';
            adminLink.textContent = 'Admin Dashboard';
=======
            adminLink.href = window.baseUrl + 'admin/dashboard'; 
            adminLink.textContent = 'Admin Dashboard'; 
>>>>>>> 70f30834
            if (window.location.pathname.startsWith(window.baseUrl + 'admin/dashboard')) {
                adminLink.classList.add('active');
            }
            adminLi.appendChild(adminLink);
            const contactLi = mobileNav.querySelector('li a[href="' + window.baseUrl + 'contact"]');
            if (contactLi && contactLi.parentElement) {
                mobileNav.insertBefore(adminLi, contactLi.parentElement);
            } else {
                mobileNav.appendChild(adminLi);
            }
        }
    }
});<|MERGE_RESOLUTION|>--- conflicted
+++ resolved
@@ -5,13 +5,8 @@
         if (desktopNav) {
             const adminLi = document.createElement('li');
             const adminLink = document.createElement('a');
-<<<<<<< HEAD
-            adminLink.href = window.baseUrl + 'admin/dashboard';
-            adminLink.textContent = 'Admin Dashboard';
-=======
             adminLink.href = window.baseUrl + 'admin/dashboard'; 
             adminLink.textContent = 'Admin Dashboard'; 
->>>>>>> 70f30834
             if (window.location.pathname.startsWith(window.baseUrl + 'admin/dashboard')) {
                 adminLink.classList.add('active');
             }
@@ -27,13 +22,8 @@
         if (mobileNav) {
             const adminLi = document.createElement('li');
             const adminLink = document.createElement('a');
-<<<<<<< HEAD
-            adminLink.href = window.baseUrl + 'admin/dashboard';
-            adminLink.textContent = 'Admin Dashboard';
-=======
             adminLink.href = window.baseUrl + 'admin/dashboard'; 
             adminLink.textContent = 'Admin Dashboard'; 
->>>>>>> 70f30834
             if (window.location.pathname.startsWith(window.baseUrl + 'admin/dashboard')) {
                 adminLink.classList.add('active');
             }
