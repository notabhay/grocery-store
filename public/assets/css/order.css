:root {
    --section-spacing: 40px;
    --card-border-radius: 8px;
    --card-shadow: 0 4px 12px rgba(0, 0, 0, 0.07);
}
<<<<<<< HEAD

=======
>>>>>>> 70f30834
.full-width-main {
    padding: 0;
    width: 100%;
    max-width: 100%;
}
<<<<<<< HEAD

=======
>>>>>>> 70f30834
.full-width-main .container {
    margin: 0 auto;
    padding: 0 20px;
    width: 100%;
    max-width: 1200px;
}
<<<<<<< HEAD

=======
>>>>>>> 70f30834
.page-title {
    margin: 30px 0 10px;
    color: var(--herb-green);
    font-weight: 700;
    font-size: 28px;
    text-align: center;
}
<<<<<<< HEAD

=======
>>>>>>> 70f30834
.page-subtitle {
    opacity: 0.8;
    margin-bottom: 30px;
    color: var(--herb-green);
    text-align: center;
}
<<<<<<< HEAD

=======
>>>>>>> 70f30834
.order-content {
    display: grid;
    grid-template-columns: 1fr;
    gap: 30px;
    margin-bottom: 40px;
}
<<<<<<< HEAD

=======
>>>>>>> 70f30834
@media (min-width: 992px) {
    .order-content {
        grid-template-columns: 3fr 2fr;
    }
}
<<<<<<< HEAD

=======
>>>>>>> 70f30834
.order-summary-section {
    margin-bottom: 20px;
    box-shadow: var(--card-shadow);
    border-radius: var(--card-border-radius);
    background-color: #fff;
    padding: 20px;
}
<<<<<<< HEAD

=======
>>>>>>> 70f30834
.order-summary-section h2 {
    margin-bottom: 20px;
    border-bottom: 1px solid #eee;
    padding-bottom: 10px;
    color: var(--herb-green);
    font-size: 20px;
}
<<<<<<< HEAD

=======
>>>>>>> 70f30834
.shipping-payment-section {
    box-shadow: var(--card-shadow);
    border-radius: var(--card-border-radius);
    background-color: #fff;
    padding: 20px;
}
<<<<<<< HEAD

=======
>>>>>>> 70f30834
.shipping-payment-section h2 {
    margin-bottom: 20px;
    border-bottom: 1px solid #eee;
    padding-bottom: 10px;
    color: var(--herb-green);
    font-size: 20px;
}
<<<<<<< HEAD

=======
>>>>>>> 70f30834
.order-table {
    border-collapse: collapse;
    width: 100%;
}
<<<<<<< HEAD

=======
>>>>>>> 70f30834
.order-table th {
    border-bottom: 1px solid #eee;
    background-color: #f9f9f9;
    padding: 12px 15px;
    color: var(--herb-green);
    font-weight: 600;
    text-align: left;
}
<<<<<<< HEAD

.order-table th.text-end {
    text-align: right;
}

.order-table th.text-center {
    text-align: center;
}

=======
.order-table th.text-end {
    text-align: right;
}
.order-table th.text-center {
    text-align: center;
}
>>>>>>> 70f30834
.order-table td {
    vertical-align: middle;
    border-bottom: 1px solid #eee;
    padding: 15px;
}
<<<<<<< HEAD

=======
>>>>>>> 70f30834
.order-table tfoot td {
    border-top: 1px solid #ddd;
    border-bottom: none;
    padding: 15px;
    font-weight: 700;
}
<<<<<<< HEAD

=======
>>>>>>> 70f30834
.product-details {
    display: flex;
    align-items: center;
    gap: 15px;
}
<<<<<<< HEAD

=======
>>>>>>> 70f30834
.product-thumbnail {
    border-radius: 4px;
    background-color: var(--creamy-beige);
    padding: 5px;
    width: 60px;
    height: 60px;
    object-fit: contain;
}
<<<<<<< HEAD

=======
>>>>>>> 70f30834
.product-name {
    color: var(--herb-green);
    font-weight: 500;
}
<<<<<<< HEAD

.text-end {
    text-align: right;
}

.text-center {
    text-align: center;
}

.order-table td.text-end {
    text-align: right;
}

.order-table td.text-center {
    text-align: center;
}

.fw-bold {
    font-weight: 700;
}

.form-group {
    margin-bottom: 20px;
}

=======
.text-end {
    text-align: right;
}
.text-center {
    text-align: center;
}
.order-table td.text-end {
    text-align: right;
}
.order-table td.text-center {
    text-align: center;
}
.fw-bold {
    font-weight: 700;
}
.form-group {
    margin-bottom: 20px;
}
>>>>>>> 70f30834
.form-label {
    display: block;
    margin-bottom: 8px;
    color: var(--herb-green);
    font-weight: 500;
}
<<<<<<< HEAD

=======
>>>>>>> 70f30834
.form-control {
    display: block;
    transition: border-color 0.15s ease-in-out, box-shadow 0.15s ease-in-out;
    border: 1px solid #ddd;
    border-radius: 4px;
    background-color: #f9f9f9;
    padding: 12px;
    width: 100%;
    color: var(--herb-green);
    font-size: 16px;
}
<<<<<<< HEAD

=======
>>>>>>> 70f30834
.form-control:focus {
    outline: 0;
    box-shadow: 0 0 0 0.2rem rgba(90, 143, 80, 0.25);
    border-color: var(--herb-green);
    background-color: #fff;
}
<<<<<<< HEAD

=======
>>>>>>> 70f30834
textarea.form-control {
    min-height: 100px;
    resize: vertical;
}
<<<<<<< HEAD

.payment-methods {
    margin-bottom: 30px;
}

=======
.payment-methods {
    margin-bottom: 30px;
}
>>>>>>> 70f30834
.payment-methods h3 {
    margin-bottom: 15px;
    color: var(--herb-green);
    font-size: 18px;
}
<<<<<<< HEAD

=======
>>>>>>> 70f30834
.payment-option {
    display: flex;
    align-items: center;
    gap: 10px;
    margin-bottom: 10px;
    border: 1px solid #eee;
    border-radius: 4px;
    background-color: #f9f9f9;
    padding: 10px;
}
<<<<<<< HEAD

.payment-option input[type="radio"] {
    margin: 0;
}

=======
.payment-option input[type="radio"] {
    margin: 0;
}
>>>>>>> 70f30834
.payment-option label {
    flex: 1;
    cursor: pointer;
    margin: 0;
    color: var(--herb-green);
}
<<<<<<< HEAD

=======
>>>>>>> 70f30834
.form-actions {
    display: flex;
    justify-content: space-between;
    margin-top: 30px;
}
<<<<<<< HEAD

=======
>>>>>>> 70f30834
.btn {
    display: inline-block;
    transition: all 0.3s ease;
    cursor: pointer;
    border: none;
    border-radius: 4px;
    padding: 12px 24px;
    font-weight: 500;
    font-size: 16px;
    text-align: center;
    text-decoration: none;
}
<<<<<<< HEAD

=======
>>>>>>> 70f30834
.btn-primary {
    background-color: var(--tomato-red);
    color: white;
}
<<<<<<< HEAD

=======
>>>>>>> 70f30834
.btn-primary:hover {
    transform: translateY(-2px);
    box-shadow: 0 4px 8px rgba(0, 0, 0, 0.1);
    background-color: var(--dark-tomato-red);
}
<<<<<<< HEAD

=======
>>>>>>> 70f30834
.btn-secondary {
    border: 1px solid var(--herb-green);
    background-color: transparent;
    color: var(--herb-green);
}
<<<<<<< HEAD

=======
>>>>>>> 70f30834
.btn-secondary:hover {
    transform: translateY(-2px);
    box-shadow: 0 4px 8px rgba(0, 0, 0, 0.1);
    background-color: var(--soft-off-white);
}
<<<<<<< HEAD

=======
>>>>>>> 70f30834
.empty-cart {
    margin: 30px 0;
    box-shadow: var(--card-shadow);
    border-radius: var(--card-border-radius);
    background-color: #fff;
    padding: 60px 20px;
    text-align: center;
}
<<<<<<< HEAD

=======
>>>>>>> 70f30834
.empty-cart-image {
    margin-bottom: 20px;
    max-width: 100px;
}
<<<<<<< HEAD

=======
>>>>>>> 70f30834
.empty-cart p {
    opacity: 0.8;
    margin-bottom: 20px;
    color: var(--herb-green);
    font-size: 18px;
}
<<<<<<< HEAD

=======
>>>>>>> 70f30834
@media (max-width: 768px) {
    .form-actions {
        flex-direction: column;
        gap: 10px;
    }
<<<<<<< HEAD

    .form-actions .btn {
        width: 100%;
    }

=======
    .form-actions .btn {
        width: 100%;
    }
>>>>>>> 70f30834
    .product-details {
        flex-direction: column;
        text-align: center;
    }
<<<<<<< HEAD

    .product-thumbnail {
        margin: 0 auto;
    }

=======
    .product-thumbnail {
        margin: 0 auto;
    }
>>>>>>> 70f30834
    .order-table th,
    .order-table td {
        padding: 10px;
    }
}
<<<<<<< HEAD

=======
>>>>>>> 70f30834
.confirmation-success {
    margin: 30px 0;
    box-shadow: var(--card-shadow);
    border-radius: var(--card-border-radius);
    background-color: #fff;
    padding: 30px;
    text-align: center;
}
<<<<<<< HEAD

=======
>>>>>>> 70f30834
.confirmation-success i {
    margin-bottom: 15px;
    color: var(--herb-green);
    font-size: 48px;
}
<<<<<<< HEAD

=======
>>>>>>> 70f30834
.confirmation-success .lead {
    color: var(--herb-green);
    font-weight: 500;
    font-size: 20px;
}
<<<<<<< HEAD

=======
>>>>>>> 70f30834
.order-summary-grid {
    display: grid;
    grid-template-columns: repeat(auto-fit, minmax(300px, 1fr));
    gap: 20px;
    margin-bottom: 30px;
}
<<<<<<< HEAD

=======
>>>>>>> 70f30834
.summary-block {
    box-shadow: var(--card-shadow);
    border-radius: var(--card-border-radius);
    background-color: #fff;
    padding: 20px;
}
<<<<<<< HEAD

=======
>>>>>>> 70f30834
.summary-block h3 {
    margin-bottom: 15px;
    border-bottom: 1px solid #eee;
    padding-bottom: 10px;
    color: var(--herb-green);
    font-size: 18px;
}
<<<<<<< HEAD

=======
>>>>>>> 70f30834
.info-group {
    display: flex;
    flex-direction: column;
    gap: 10px;
}
<<<<<<< HEAD

=======
>>>>>>> 70f30834
.info-item {
    display: flex;
    justify-content: space-between;
    padding: 5px 0;
    color: var(--herb-green);
}
<<<<<<< HEAD

.info-label {
    opacity: 0.8;
}

.info-value {
    font-weight: 500;
}

=======
.info-label {
    opacity: 0.8;
}
.info-value {
    font-weight: 500;
}
>>>>>>> 70f30834
.order-total {
    color: var(--tomato-red);
    font-weight: 700;
}
<<<<<<< HEAD

=======
>>>>>>> 70f30834
.details-container {
    margin-bottom: 40px;
    box-shadow: var(--card-shadow);
    border-radius: var(--card-border-radius);
    background-color: #fff;
    padding: 30px;
}
<<<<<<< HEAD

.details-container>div:not(:last-child) {
    margin-bottom: 30px;
}

.details-container .summary-block {
    margin-bottom: 30px;
}

=======
.details-container>div:not(:last-child) {
    margin-bottom: 30px;
}
.details-container .summary-block {
    margin-bottom: 30px;
}
>>>>>>> 70f30834
.details-header {
    display: flex;
    justify-content: space-between;
    align-items: center;
    margin-bottom: 30px;
    border-bottom: 1px solid #eee;
    padding-bottom: 20px;
}
<<<<<<< HEAD

=======
>>>>>>> 70f30834
.order-status {
    color: var(--herb-green);
    font-size: 16px;
}
<<<<<<< HEAD

=======
>>>>>>> 70f30834
.order-actions {
    display: flex;
    flex-wrap: wrap;
    justify-content: flex-end;
    align-items: center;
    gap: 12px;
}
<<<<<<< HEAD

=======
>>>>>>> 70f30834
.order-actions .btn {
    display: flex;
    align-items: center;
    gap: 6px;
    transition: all 0.2s ease;
}
<<<<<<< HEAD

.order-actions .btn i {
    font-size: 14px;
}

.order-actions .btn:hover {
    transform: translateY(-2px);
}

=======
.order-actions .btn i {
    font-size: 14px;
}
.order-actions .btn:hover {
    transform: translateY(-2px);
}
>>>>>>> 70f30834
.badge {
    display: inline-block;
    border-radius: 20px;
    padding: 5px 10px;
    font-weight: 600;
    font-size: 12px;
    text-align: center;
}
<<<<<<< HEAD

=======
>>>>>>> 70f30834
.status-pending {
    background-color: #FEF9C3;
    color: #854D0E;
}
<<<<<<< HEAD

=======
>>>>>>> 70f30834
.status-processing {
    background-color: #DBEAFE;
    color: #1E40AF;
}
<<<<<<< HEAD

=======
>>>>>>> 70f30834
.status-completed {
    background-color: #DCFCE7;
    color: #166534;
}
<<<<<<< HEAD

=======
>>>>>>> 70f30834
.status-cancelled {
    background-color: #FEE2E2;
    color: #B91C1C;
}
<<<<<<< HEAD

.order-timeline {
    margin-top: 30px;
}

=======
.order-timeline {
    margin-top: 30px;
}
>>>>>>> 70f30834
.timeline {
    position: relative;
    margin-top: 20px;
    padding-left: 30px;
}
<<<<<<< HEAD

=======
>>>>>>> 70f30834
.timeline::before {
    position: absolute;
    top: 0;
    bottom: 0;
    left: 10px;
    background-color: #e0e0e0;
    width: 2px;
    content: '';
}
<<<<<<< HEAD

=======
>>>>>>> 70f30834
.timeline-item {
    position: relative;
    margin-bottom: 25px;
    padding-bottom: 5px;
}
<<<<<<< HEAD

.timeline-item:last-child {
    margin-bottom: 0;
}

.timeline-item.terminal-status {
    position: relative;
}

=======
.timeline-item:last-child {
    margin-bottom: 0;
}
.timeline-item.terminal-status {
    position: relative;
}
>>>>>>> 70f30834
.timeline-item.terminal-status::after {
    position: absolute;
    top: 25px;
    bottom: 0;
    left: -30px;
    z-index: 1;
    background-color: white;
    width: 2px;
    content: '';
}
<<<<<<< HEAD

=======
>>>>>>> 70f30834
.timeline-icon {
    display: flex;
    position: absolute;
    left: -30px;
    justify-content: center;
    align-items: center;
    border: 2px solid #e0e0e0;
    border-radius: 50%;
    background-color: #f0f0f0;
    width: 20px;
    height: 20px;
}
<<<<<<< HEAD

=======
>>>>>>> 70f30834
.timeline-item.active .timeline-icon {
    border-color: var(--herb-green);
    background-color: var(--herb-green);
    color: white;
}
<<<<<<< HEAD

=======
>>>>>>> 70f30834
.timeline-item.cancelled .timeline-icon {
    border-color: var(--tomato-red);
    background-color: var(--tomato-red);
}
<<<<<<< HEAD

.timeline-content {
    padding-left: 10px;
}

=======
.timeline-content {
    padding-left: 10px;
}
>>>>>>> 70f30834
.timeline-content h4 {
    margin: 0 0 5px;
    color: var(--herb-green);
    font-weight: 600;
    font-size: 16px;
}
<<<<<<< HEAD

=======
>>>>>>> 70f30834
.timeline-date {
    margin: 0 0 5px;
    color: #777;
    font-size: 14px;
}
<<<<<<< HEAD

=======
>>>>>>> 70f30834
.timeline-description {
    margin: 0;
    color: #555;
    font-size: 14px;
}
<<<<<<< HEAD

=======
>>>>>>> 70f30834
.orders-container {
    margin-bottom: 40px;
    box-shadow: var(--card-shadow);
    border-radius: var(--card-border-radius);
    background-color: #fff;
    padding: 30px;
}
<<<<<<< HEAD

=======
>>>>>>> 70f30834
.orders-filter {
    display: flex;
    justify-content: flex-end;
    margin-bottom: 20px;
}
<<<<<<< HEAD

=======
>>>>>>> 70f30834
.filter-group {
    width: 250px;
}
.filter-group label {
    display: block;
    margin-bottom: 8px;
    color: var(--herb-green);
    font-weight: 500;
}
<<<<<<< HEAD

@media print {

=======
@media print {
>>>>>>> 70f30834
    header,
    footer,
    .form-actions,
    .order-actions {
        display: none !important;
    }
<<<<<<< HEAD

    body {
        font-size: 10pt !important;
    }

=======
    body {
        font-size: 10pt !important;
    }
>>>>>>> 70f30834
    .order-summary-section,
    .shipping-payment-section,
    .details-container {
        box-shadow: none !important;
        border: 1px solid #ddd !important;
    }
}
<<<<<<< HEAD

=======
>>>>>>> 70f30834
.confirmation-actions {
    display: flex;
    justify-content: space-between;
    align-items: center;
    margin-top: 30px;
    margin-bottom: 20px;
}
<<<<<<< HEAD

.confirmation-actions .btn-primary {
    margin-right: auto;
}

.confirmation-actions .btn-secondary {
    margin-left: 10px;
}

=======
.confirmation-actions .btn-primary {
    margin-right: auto;
}
.confirmation-actions .btn-secondary {
    margin-left: 10px;
}
>>>>>>> 70f30834
@media (max-width: 768px) {
    .confirmation-actions {
        flex-direction: column;
        gap: 10px;
    }
<<<<<<< HEAD

=======
>>>>>>> 70f30834
    .confirmation-actions .btn {
        margin: 0 0 10px 0;
        width: 100%;
    }
    .confirmation-actions .btn-primary {
        margin-right: 0;
    }
    .confirmation-actions .btn-secondary {
        margin-left: 0;
    }
<<<<<<< HEAD

=======
>>>>>>> 70f30834
    .details-header {
        flex-direction: column;
        align-items: flex-start;
        gap: 15px;
    }
<<<<<<< HEAD

=======
>>>>>>> 70f30834
    .order-actions {
        justify-content: flex-start;
        width: 100%;
    }
<<<<<<< HEAD

=======
>>>>>>> 70f30834
    .timeline {
        padding-left: 25px;
    }
    .timeline-icon {
        left: -25px;
        width: 18px;
        height: 18px;
    }
<<<<<<< HEAD

=======
>>>>>>> 70f30834
    .timeline-content h4 {
        font-size: 15px;
    }
}
<<<<<<< HEAD

=======
>>>>>>> 70f30834
#cancelOrderModal {
    display: none;
    position: fixed;
    top: 0;
    left: 0;
    z-index: 1050;
    width: 100%;
    height: 100%;
    overflow: hidden;
}
<<<<<<< HEAD

=======
>>>>>>> 70f30834
#cancelOrderModal.modal-visible {
    display: flex;
    justify-content: center;
    align-items: center;
}
<<<<<<< HEAD

=======
>>>>>>> 70f30834
#cancelOrderModal .modal-backdrop {
    position: fixed;
    top: 0;
    left: 0;
    z-index: 1040;
    background-color: rgba(0, 0, 0, 0.5);
    width: 100vw;
    height: 100vh;
}
<<<<<<< HEAD

=======
>>>>>>> 70f30834
#cancelOrderModal .modal-content {
    position: relative;
    z-index: 1050;
    box-shadow: 0 5px 15px rgba(0, 0, 0, 0.2);
    border-radius: 8px;
    background-color: #fff;
    padding: 30px;
    width: 90%;
    max-width: 400px;
    text-align: center;
}
<<<<<<< HEAD

=======
>>>>>>> 70f30834
#cancelOrderModal h4 {
    margin-bottom: 15px;
    color: var(--herb-green);
    font-weight: 600;
    font-size: 20px;
}
<<<<<<< HEAD

=======
>>>>>>> 70f30834
#cancelOrderModal p {
    margin-bottom: 20px;
    color: var(--herb-green);
    font-size: 16px;
}
<<<<<<< HEAD

=======
>>>>>>> 70f30834
#cancelOrderModal .modal-buttons {
    display: flex;
    justify-content: center;
    gap: 15px;
}
<<<<<<< HEAD

=======
>>>>>>> 70f30834
@media (max-width: 480px) {
    #cancelOrderModal .modal-content {
        padding: 20px;
        width: 95%;
    }
<<<<<<< HEAD

=======
>>>>>>> 70f30834
    #cancelOrderModal .modal-buttons {
        flex-direction: column;
        gap: 10px;
    }
<<<<<<< HEAD

=======
>>>>>>> 70f30834
    #cancelOrderModal .modal-btn {
        width: 100%;
    }
}<|MERGE_RESOLUTION|>--- conflicted
+++ resolved
@@ -3,29 +3,17 @@
     --card-border-radius: 8px;
     --card-shadow: 0 4px 12px rgba(0, 0, 0, 0.07);
 }
-<<<<<<< HEAD
-
-=======
->>>>>>> 70f30834
 .full-width-main {
     padding: 0;
     width: 100%;
     max-width: 100%;
 }
-<<<<<<< HEAD
-
-=======
->>>>>>> 70f30834
 .full-width-main .container {
     margin: 0 auto;
     padding: 0 20px;
     width: 100%;
     max-width: 1200px;
 }
-<<<<<<< HEAD
-
-=======
->>>>>>> 70f30834
 .page-title {
     margin: 30px 0 10px;
     color: var(--herb-green);
@@ -33,39 +21,23 @@
     font-size: 28px;
     text-align: center;
 }
-<<<<<<< HEAD
-
-=======
->>>>>>> 70f30834
 .page-subtitle {
     opacity: 0.8;
     margin-bottom: 30px;
     color: var(--herb-green);
     text-align: center;
 }
-<<<<<<< HEAD
-
-=======
->>>>>>> 70f30834
 .order-content {
     display: grid;
     grid-template-columns: 1fr;
     gap: 30px;
     margin-bottom: 40px;
 }
-<<<<<<< HEAD
-
-=======
->>>>>>> 70f30834
 @media (min-width: 992px) {
     .order-content {
         grid-template-columns: 3fr 2fr;
     }
 }
-<<<<<<< HEAD
-
-=======
->>>>>>> 70f30834
 .order-summary-section {
     margin-bottom: 20px;
     box-shadow: var(--card-shadow);
@@ -73,10 +45,6 @@
     background-color: #fff;
     padding: 20px;
 }
-<<<<<<< HEAD
-
-=======
->>>>>>> 70f30834
 .order-summary-section h2 {
     margin-bottom: 20px;
     border-bottom: 1px solid #eee;
@@ -84,20 +52,12 @@
     color: var(--herb-green);
     font-size: 20px;
 }
-<<<<<<< HEAD
-
-=======
->>>>>>> 70f30834
 .shipping-payment-section {
     box-shadow: var(--card-shadow);
     border-radius: var(--card-border-radius);
     background-color: #fff;
     padding: 20px;
 }
-<<<<<<< HEAD
-
-=======
->>>>>>> 70f30834
 .shipping-payment-section h2 {
     margin-bottom: 20px;
     border-bottom: 1px solid #eee;
@@ -105,18 +65,10 @@
     color: var(--herb-green);
     font-size: 20px;
 }
-<<<<<<< HEAD
-
-=======
->>>>>>> 70f30834
 .order-table {
     border-collapse: collapse;
     width: 100%;
 }
-<<<<<<< HEAD
-
-=======
->>>>>>> 70f30834
 .order-table th {
     border-bottom: 1px solid #eee;
     background-color: #f9f9f9;
@@ -125,52 +77,28 @@
     font-weight: 600;
     text-align: left;
 }
-<<<<<<< HEAD
-
 .order-table th.text-end {
     text-align: right;
 }
-
 .order-table th.text-center {
     text-align: center;
 }
-
-=======
-.order-table th.text-end {
-    text-align: right;
-}
-.order-table th.text-center {
-    text-align: center;
-}
->>>>>>> 70f30834
 .order-table td {
     vertical-align: middle;
     border-bottom: 1px solid #eee;
     padding: 15px;
 }
-<<<<<<< HEAD
-
-=======
->>>>>>> 70f30834
 .order-table tfoot td {
     border-top: 1px solid #ddd;
     border-bottom: none;
     padding: 15px;
     font-weight: 700;
 }
-<<<<<<< HEAD
-
-=======
->>>>>>> 70f30834
 .product-details {
     display: flex;
     align-items: center;
     gap: 15px;
 }
-<<<<<<< HEAD
-
-=======
->>>>>>> 70f30834
 .product-thumbnail {
     border-radius: 4px;
     background-color: var(--creamy-beige);
@@ -179,70 +107,34 @@
     height: 60px;
     object-fit: contain;
 }
-<<<<<<< HEAD
-
-=======
->>>>>>> 70f30834
 .product-name {
     color: var(--herb-green);
     font-weight: 500;
 }
-<<<<<<< HEAD
-
 .text-end {
     text-align: right;
 }
-
 .text-center {
     text-align: center;
 }
-
 .order-table td.text-end {
     text-align: right;
 }
-
 .order-table td.text-center {
     text-align: center;
 }
-
 .fw-bold {
     font-weight: 700;
 }
-
 .form-group {
     margin-bottom: 20px;
 }
-
-=======
-.text-end {
-    text-align: right;
-}
-.text-center {
-    text-align: center;
-}
-.order-table td.text-end {
-    text-align: right;
-}
-.order-table td.text-center {
-    text-align: center;
-}
-.fw-bold {
-    font-weight: 700;
-}
-.form-group {
-    margin-bottom: 20px;
-}
->>>>>>> 70f30834
 .form-label {
     display: block;
     margin-bottom: 8px;
     color: var(--herb-green);
     font-weight: 500;
 }
-<<<<<<< HEAD
-
-=======
->>>>>>> 70f30834
 .form-control {
     display: block;
     transition: border-color 0.15s ease-in-out, box-shadow 0.15s ease-in-out;
@@ -254,44 +146,24 @@
     color: var(--herb-green);
     font-size: 16px;
 }
-<<<<<<< HEAD
-
-=======
->>>>>>> 70f30834
 .form-control:focus {
     outline: 0;
     box-shadow: 0 0 0 0.2rem rgba(90, 143, 80, 0.25);
     border-color: var(--herb-green);
     background-color: #fff;
 }
-<<<<<<< HEAD
-
-=======
->>>>>>> 70f30834
 textarea.form-control {
     min-height: 100px;
     resize: vertical;
 }
-<<<<<<< HEAD
-
 .payment-methods {
     margin-bottom: 30px;
 }
-
-=======
-.payment-methods {
-    margin-bottom: 30px;
-}
->>>>>>> 70f30834
 .payment-methods h3 {
     margin-bottom: 15px;
     color: var(--herb-green);
     font-size: 18px;
 }
-<<<<<<< HEAD
-
-=======
->>>>>>> 70f30834
 .payment-option {
     display: flex;
     align-items: center;
@@ -302,36 +174,20 @@
     background-color: #f9f9f9;
     padding: 10px;
 }
-<<<<<<< HEAD
-
 .payment-option input[type="radio"] {
     margin: 0;
 }
-
-=======
-.payment-option input[type="radio"] {
-    margin: 0;
-}
->>>>>>> 70f30834
 .payment-option label {
     flex: 1;
     cursor: pointer;
     margin: 0;
     color: var(--herb-green);
 }
-<<<<<<< HEAD
-
-=======
->>>>>>> 70f30834
 .form-actions {
     display: flex;
     justify-content: space-between;
     margin-top: 30px;
 }
-<<<<<<< HEAD
-
-=======
->>>>>>> 70f30834
 .btn {
     display: inline-block;
     transition: all 0.3s ease;
@@ -344,45 +200,25 @@
     text-align: center;
     text-decoration: none;
 }
-<<<<<<< HEAD
-
-=======
->>>>>>> 70f30834
 .btn-primary {
     background-color: var(--tomato-red);
     color: white;
 }
-<<<<<<< HEAD
-
-=======
->>>>>>> 70f30834
 .btn-primary:hover {
     transform: translateY(-2px);
     box-shadow: 0 4px 8px rgba(0, 0, 0, 0.1);
     background-color: var(--dark-tomato-red);
 }
-<<<<<<< HEAD
-
-=======
->>>>>>> 70f30834
 .btn-secondary {
     border: 1px solid var(--herb-green);
     background-color: transparent;
     color: var(--herb-green);
 }
-<<<<<<< HEAD
-
-=======
->>>>>>> 70f30834
 .btn-secondary:hover {
     transform: translateY(-2px);
     box-shadow: 0 4px 8px rgba(0, 0, 0, 0.1);
     background-color: var(--soft-off-white);
 }
-<<<<<<< HEAD
-
-=======
->>>>>>> 70f30834
 .empty-cart {
     margin: 30px 0;
     box-shadow: var(--card-shadow);
@@ -391,68 +227,36 @@
     padding: 60px 20px;
     text-align: center;
 }
-<<<<<<< HEAD
-
-=======
->>>>>>> 70f30834
 .empty-cart-image {
     margin-bottom: 20px;
     max-width: 100px;
 }
-<<<<<<< HEAD
-
-=======
->>>>>>> 70f30834
 .empty-cart p {
     opacity: 0.8;
     margin-bottom: 20px;
     color: var(--herb-green);
     font-size: 18px;
 }
-<<<<<<< HEAD
-
-=======
->>>>>>> 70f30834
 @media (max-width: 768px) {
     .form-actions {
         flex-direction: column;
         gap: 10px;
     }
-<<<<<<< HEAD
-
     .form-actions .btn {
         width: 100%;
     }
-
-=======
-    .form-actions .btn {
-        width: 100%;
-    }
->>>>>>> 70f30834
     .product-details {
         flex-direction: column;
         text-align: center;
     }
-<<<<<<< HEAD
-
     .product-thumbnail {
         margin: 0 auto;
     }
-
-=======
-    .product-thumbnail {
-        margin: 0 auto;
-    }
->>>>>>> 70f30834
     .order-table th,
     .order-table td {
         padding: 10px;
     }
 }
-<<<<<<< HEAD
-
-=======
->>>>>>> 70f30834
 .confirmation-success {
     margin: 30px 0;
     box-shadow: var(--card-shadow);
@@ -461,48 +265,28 @@
     padding: 30px;
     text-align: center;
 }
-<<<<<<< HEAD
-
-=======
->>>>>>> 70f30834
 .confirmation-success i {
     margin-bottom: 15px;
     color: var(--herb-green);
     font-size: 48px;
 }
-<<<<<<< HEAD
-
-=======
->>>>>>> 70f30834
 .confirmation-success .lead {
     color: var(--herb-green);
     font-weight: 500;
     font-size: 20px;
 }
-<<<<<<< HEAD
-
-=======
->>>>>>> 70f30834
 .order-summary-grid {
     display: grid;
     grid-template-columns: repeat(auto-fit, minmax(300px, 1fr));
     gap: 20px;
     margin-bottom: 30px;
 }
-<<<<<<< HEAD
-
-=======
->>>>>>> 70f30834
 .summary-block {
     box-shadow: var(--card-shadow);
     border-radius: var(--card-border-radius);
     background-color: #fff;
     padding: 20px;
 }
-<<<<<<< HEAD
-
-=======
->>>>>>> 70f30834
 .summary-block h3 {
     margin-bottom: 15px;
     border-bottom: 1px solid #eee;
@@ -510,51 +294,27 @@
     color: var(--herb-green);
     font-size: 18px;
 }
-<<<<<<< HEAD
-
-=======
->>>>>>> 70f30834
 .info-group {
     display: flex;
     flex-direction: column;
     gap: 10px;
 }
-<<<<<<< HEAD
-
-=======
->>>>>>> 70f30834
 .info-item {
     display: flex;
     justify-content: space-between;
     padding: 5px 0;
     color: var(--herb-green);
 }
-<<<<<<< HEAD
-
 .info-label {
     opacity: 0.8;
 }
-
 .info-value {
     font-weight: 500;
 }
-
-=======
-.info-label {
-    opacity: 0.8;
-}
-.info-value {
-    font-weight: 500;
-}
->>>>>>> 70f30834
 .order-total {
     color: var(--tomato-red);
     font-weight: 700;
 }
-<<<<<<< HEAD
-
-=======
->>>>>>> 70f30834
 .details-container {
     margin-bottom: 40px;
     box-shadow: var(--card-shadow);
@@ -562,24 +322,12 @@
     background-color: #fff;
     padding: 30px;
 }
-<<<<<<< HEAD
-
 .details-container>div:not(:last-child) {
     margin-bottom: 30px;
 }
-
 .details-container .summary-block {
     margin-bottom: 30px;
 }
-
-=======
-.details-container>div:not(:last-child) {
-    margin-bottom: 30px;
-}
-.details-container .summary-block {
-    margin-bottom: 30px;
-}
->>>>>>> 70f30834
 .details-header {
     display: flex;
     justify-content: space-between;
@@ -588,18 +336,10 @@
     border-bottom: 1px solid #eee;
     padding-bottom: 20px;
 }
-<<<<<<< HEAD
-
-=======
->>>>>>> 70f30834
 .order-status {
     color: var(--herb-green);
     font-size: 16px;
 }
-<<<<<<< HEAD
-
-=======
->>>>>>> 70f30834
 .order-actions {
     display: flex;
     flex-wrap: wrap;
@@ -607,34 +347,18 @@
     align-items: center;
     gap: 12px;
 }
-<<<<<<< HEAD
-
-=======
->>>>>>> 70f30834
 .order-actions .btn {
     display: flex;
     align-items: center;
     gap: 6px;
     transition: all 0.2s ease;
 }
-<<<<<<< HEAD
-
 .order-actions .btn i {
     font-size: 14px;
 }
-
 .order-actions .btn:hover {
     transform: translateY(-2px);
 }
-
-=======
-.order-actions .btn i {
-    font-size: 14px;
-}
-.order-actions .btn:hover {
-    transform: translateY(-2px);
-}
->>>>>>> 70f30834
 .badge {
     display: inline-block;
     border-radius: 20px;
@@ -643,58 +367,30 @@
     font-size: 12px;
     text-align: center;
 }
-<<<<<<< HEAD
-
-=======
->>>>>>> 70f30834
 .status-pending {
     background-color: #FEF9C3;
     color: #854D0E;
 }
-<<<<<<< HEAD
-
-=======
->>>>>>> 70f30834
 .status-processing {
     background-color: #DBEAFE;
     color: #1E40AF;
 }
-<<<<<<< HEAD
-
-=======
->>>>>>> 70f30834
 .status-completed {
     background-color: #DCFCE7;
     color: #166534;
 }
-<<<<<<< HEAD
-
-=======
->>>>>>> 70f30834
 .status-cancelled {
     background-color: #FEE2E2;
     color: #B91C1C;
 }
-<<<<<<< HEAD
-
 .order-timeline {
     margin-top: 30px;
 }
-
-=======
-.order-timeline {
-    margin-top: 30px;
-}
->>>>>>> 70f30834
 .timeline {
     position: relative;
     margin-top: 20px;
     padding-left: 30px;
 }
-<<<<<<< HEAD
-
-=======
->>>>>>> 70f30834
 .timeline::before {
     position: absolute;
     top: 0;
@@ -704,33 +400,17 @@
     width: 2px;
     content: '';
 }
-<<<<<<< HEAD
-
-=======
->>>>>>> 70f30834
 .timeline-item {
     position: relative;
     margin-bottom: 25px;
     padding-bottom: 5px;
 }
-<<<<<<< HEAD
-
 .timeline-item:last-child {
     margin-bottom: 0;
 }
-
 .timeline-item.terminal-status {
     position: relative;
 }
-
-=======
-.timeline-item:last-child {
-    margin-bottom: 0;
-}
-.timeline-item.terminal-status {
-    position: relative;
-}
->>>>>>> 70f30834
 .timeline-item.terminal-status::after {
     position: absolute;
     top: 25px;
@@ -741,10 +421,6 @@
     width: 2px;
     content: '';
 }
-<<<<<<< HEAD
-
-=======
->>>>>>> 70f30834
 .timeline-icon {
     display: flex;
     position: absolute;
@@ -757,62 +433,34 @@
     width: 20px;
     height: 20px;
 }
-<<<<<<< HEAD
-
-=======
->>>>>>> 70f30834
 .timeline-item.active .timeline-icon {
     border-color: var(--herb-green);
     background-color: var(--herb-green);
     color: white;
 }
-<<<<<<< HEAD
-
-=======
->>>>>>> 70f30834
 .timeline-item.cancelled .timeline-icon {
     border-color: var(--tomato-red);
     background-color: var(--tomato-red);
 }
-<<<<<<< HEAD
-
 .timeline-content {
     padding-left: 10px;
 }
-
-=======
-.timeline-content {
-    padding-left: 10px;
-}
->>>>>>> 70f30834
 .timeline-content h4 {
     margin: 0 0 5px;
     color: var(--herb-green);
     font-weight: 600;
     font-size: 16px;
 }
-<<<<<<< HEAD
-
-=======
->>>>>>> 70f30834
 .timeline-date {
     margin: 0 0 5px;
     color: #777;
     font-size: 14px;
 }
-<<<<<<< HEAD
-
-=======
->>>>>>> 70f30834
 .timeline-description {
     margin: 0;
     color: #555;
     font-size: 14px;
 }
-<<<<<<< HEAD
-
-=======
->>>>>>> 70f30834
 .orders-container {
     margin-bottom: 40px;
     box-shadow: var(--card-shadow);
@@ -820,19 +468,11 @@
     background-color: #fff;
     padding: 30px;
 }
-<<<<<<< HEAD
-
-=======
->>>>>>> 70f30834
 .orders-filter {
     display: flex;
     justify-content: flex-end;
     margin-bottom: 20px;
 }
-<<<<<<< HEAD
-
-=======
->>>>>>> 70f30834
 .filter-group {
     width: 250px;
 }
@@ -842,30 +482,16 @@
     color: var(--herb-green);
     font-weight: 500;
 }
-<<<<<<< HEAD
-
 @media print {
-
-=======
-@media print {
->>>>>>> 70f30834
     header,
     footer,
     .form-actions,
     .order-actions {
         display: none !important;
     }
-<<<<<<< HEAD
-
     body {
         font-size: 10pt !important;
     }
-
-=======
-    body {
-        font-size: 10pt !important;
-    }
->>>>>>> 70f30834
     .order-summary-section,
     .shipping-payment-section,
     .details-container {
@@ -873,10 +499,6 @@
         border: 1px solid #ddd !important;
     }
 }
-<<<<<<< HEAD
-
-=======
->>>>>>> 70f30834
 .confirmation-actions {
     display: flex;
     justify-content: space-between;
@@ -884,33 +506,17 @@
     margin-top: 30px;
     margin-bottom: 20px;
 }
-<<<<<<< HEAD
-
 .confirmation-actions .btn-primary {
     margin-right: auto;
 }
-
 .confirmation-actions .btn-secondary {
     margin-left: 10px;
 }
-
-=======
-.confirmation-actions .btn-primary {
-    margin-right: auto;
-}
-.confirmation-actions .btn-secondary {
-    margin-left: 10px;
-}
->>>>>>> 70f30834
 @media (max-width: 768px) {
     .confirmation-actions {
         flex-direction: column;
         gap: 10px;
     }
-<<<<<<< HEAD
-
-=======
->>>>>>> 70f30834
     .confirmation-actions .btn {
         margin: 0 0 10px 0;
         width: 100%;
@@ -921,27 +527,15 @@
     .confirmation-actions .btn-secondary {
         margin-left: 0;
     }
-<<<<<<< HEAD
-
-=======
->>>>>>> 70f30834
     .details-header {
         flex-direction: column;
         align-items: flex-start;
         gap: 15px;
     }
-<<<<<<< HEAD
-
-=======
->>>>>>> 70f30834
     .order-actions {
         justify-content: flex-start;
         width: 100%;
     }
-<<<<<<< HEAD
-
-=======
->>>>>>> 70f30834
     .timeline {
         padding-left: 25px;
     }
@@ -950,18 +544,10 @@
         width: 18px;
         height: 18px;
     }
-<<<<<<< HEAD
-
-=======
->>>>>>> 70f30834
     .timeline-content h4 {
         font-size: 15px;
     }
 }
-<<<<<<< HEAD
-
-=======
->>>>>>> 70f30834
 #cancelOrderModal {
     display: none;
     position: fixed;
@@ -972,19 +558,11 @@
     height: 100%;
     overflow: hidden;
 }
-<<<<<<< HEAD
-
-=======
->>>>>>> 70f30834
 #cancelOrderModal.modal-visible {
     display: flex;
     justify-content: center;
     align-items: center;
 }
-<<<<<<< HEAD
-
-=======
->>>>>>> 70f30834
 #cancelOrderModal .modal-backdrop {
     position: fixed;
     top: 0;
@@ -994,10 +572,6 @@
     width: 100vw;
     height: 100vh;
 }
-<<<<<<< HEAD
-
-=======
->>>>>>> 70f30834
 #cancelOrderModal .modal-content {
     position: relative;
     z-index: 1050;
@@ -1009,55 +583,31 @@
     max-width: 400px;
     text-align: center;
 }
-<<<<<<< HEAD
-
-=======
->>>>>>> 70f30834
 #cancelOrderModal h4 {
     margin-bottom: 15px;
     color: var(--herb-green);
     font-weight: 600;
     font-size: 20px;
 }
-<<<<<<< HEAD
-
-=======
->>>>>>> 70f30834
 #cancelOrderModal p {
     margin-bottom: 20px;
     color: var(--herb-green);
     font-size: 16px;
 }
-<<<<<<< HEAD
-
-=======
->>>>>>> 70f30834
 #cancelOrderModal .modal-buttons {
     display: flex;
     justify-content: center;
     gap: 15px;
 }
-<<<<<<< HEAD
-
-=======
->>>>>>> 70f30834
 @media (max-width: 480px) {
     #cancelOrderModal .modal-content {
         padding: 20px;
         width: 95%;
     }
-<<<<<<< HEAD
-
-=======
->>>>>>> 70f30834
     #cancelOrderModal .modal-buttons {
         flex-direction: column;
         gap: 10px;
     }
-<<<<<<< HEAD
-
-=======
->>>>>>> 70f30834
     #cancelOrderModal .modal-btn {
         width: 100%;
     }
