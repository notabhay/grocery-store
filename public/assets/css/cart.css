--- conflicted
+++ resolved
@@ -3,45 +3,25 @@
     padding: 20px;
     max-width: 1000px;
 }
-<<<<<<< HEAD
-
-=======
->>>>>>> 70f30834
 .cart-container h1 {
     margin-bottom: 30px;
     color: var(--herb-green);
     font-weight: 700;
     text-align: center;
 }
-<<<<<<< HEAD
-
-=======
->>>>>>> 70f30834
 .empty-cart {
     padding: 50px 0;
     text-align: center;
 }
-<<<<<<< HEAD
-
-=======
->>>>>>> 70f30834
 .empty-cart-image {
     margin-bottom: 20px;
     width: 100px;
 }
-<<<<<<< HEAD
-
-=======
->>>>>>> 70f30834
 .empty-cart p {
     margin-bottom: 20px;
     color: var(--herb-green);
     font-size: 16px;
 }
-<<<<<<< HEAD
-
-=======
->>>>>>> 70f30834
 .cart-table {
     margin-bottom: 30px;
     box-shadow: var(--shadow);
@@ -51,20 +31,12 @@
     table-layout: fixed;
     overflow: hidden;
 }
-<<<<<<< HEAD
-
-=======
->>>>>>> 70f30834
 .cart-table th,
 .cart-table td {
     border-bottom: 1px solid #ddd;
     padding: 15px;
     text-align: left;
 }
-<<<<<<< HEAD
-
-=======
->>>>>>> 70f30834
 .cart-table th:nth-child(2),
 .cart-table td:nth-child(2) {
     text-align: center;
@@ -81,41 +53,21 @@
 .cart-table td:nth-child(5) {
     text-align: center;
 }
-<<<<<<< HEAD
-
-=======
->>>>>>> 70f30834
 .cart-table th {
     background-color: var(--creamy-beige);
     color: var(--herb-green);
     font-weight: 600;
 }
-<<<<<<< HEAD
-
 .cart-table th:last-child {
     min-width: 100px;
 }
-
 .cart-item:hover {
     background-color: var(--soft-off-white);
 }
-
-=======
-.cart-table th:last-child {
-    min-width: 100px;
-}
-.cart-item:hover {
-    background-color: var(--soft-off-white);
-}
->>>>>>> 70f30834
 .product-info {
     display: flex;
     align-items: center;
 }
-<<<<<<< HEAD
-
-=======
->>>>>>> 70f30834
 .product-thumbnail {
     margin-right: 15px;
     border-radius: 4px;
@@ -125,70 +77,38 @@
     height: 80px;
     object-fit: contain;
 }
-<<<<<<< HEAD
-
-=======
->>>>>>> 70f30834
 .product-details h3 {
     margin: 0;
     color: var(--herb-green);
     font-size: 16px;
 }
-<<<<<<< HEAD
-
-=======
->>>>>>> 70f30834
 .product-price {
     color: var(--herb-green);
     font-weight: 500;
 }
-<<<<<<< HEAD
-
-=======
->>>>>>> 70f30834
 .product-total {
     min-width: 100px;
     color: var(--tomato-red);
     font-weight: 600;
 }
-<<<<<<< HEAD
-
-=======
->>>>>>> 70f30834
 .cart-total td {
     background-color: var(--soft-off-white);
     font-weight: bold;
     font-size: 16px;
 }
-<<<<<<< HEAD
-
-=======
->>>>>>> 70f30834
 .cart-total td:last-child {
     color: var(--tomato-red);
     text-align: center;
 }
-<<<<<<< HEAD
-
-=======
->>>>>>> 70f30834
 .cart-actions {
     display: flex;
     justify-content: space-between;
     margin-top: 30px;
 }
-<<<<<<< HEAD
-
-=======
->>>>>>> 70f30834
 .cart-actions-right {
     display: flex;
     gap: 10px;
 }
-<<<<<<< HEAD
-
-=======
->>>>>>> 70f30834
 .continue-shopping-btn,
 .checkout-btn,
 .clear-cart-btn {
@@ -199,17 +119,9 @@
     font-size: 16px;
     text-decoration: none;
 }
-<<<<<<< HEAD
-
 .product-actions {
     text-align: center;
 }
-
-=======
-.product-actions {
-    text-align: center;
-}
->>>>>>> 70f30834
 .remove-item-btn {
     display: inline-flex;
     justify-content: center;
@@ -224,74 +136,42 @@
     color: var(--tomato-red);
     font-size: 16px;
 }
-<<<<<<< HEAD
-
-=======
->>>>>>> 70f30834
 .remove-item-btn:hover {
     background-color: var(--tomato-red);
     color: white;
 }
-<<<<<<< HEAD
-
-=======
->>>>>>> 70f30834
 .clear-cart-btn {
     cursor: pointer;
     border: 1px solid var(--tomato-red);
     background-color: white;
     color: var(--tomato-red);
 }
-<<<<<<< HEAD
-
-=======
->>>>>>> 70f30834
 .clear-cart-btn:hover {
     transform: translateY(-2px);
     box-shadow: 0 6px 16px rgba(0, 0, 0, 0.12);
     background-color: var(--tomato-red);
     color: white;
 }
-<<<<<<< HEAD
-
-=======
->>>>>>> 70f30834
 .continue-shopping-btn {
     border: 1px solid var(--dark-creamy-beige);
     background-color: var(--creamy-beige);
     color: var(--herb-green);
 }
-<<<<<<< HEAD
-
-=======
->>>>>>> 70f30834
 .continue-shopping-btn:hover {
     transform: translateY(-2px);
     box-shadow: 0 6px 16px rgba(0, 0, 0, 0.12);
     background-color: var(--dark-creamy-beige);
 }
-<<<<<<< HEAD
-
-=======
->>>>>>> 70f30834
 .checkout-btn {
     border: none;
     background-color: var(--herb-green);
     color: white;
 }
-<<<<<<< HEAD
-
-=======
->>>>>>> 70f30834
 .checkout-btn:hover {
     transform: translateY(-2px);
     box-shadow: 0 6px 16px rgba(0, 0, 0, 0.12);
     background-color: var(--dark-herb-green);
 }
-<<<<<<< HEAD
-
-=======
->>>>>>> 70f30834
 .modal {
     display: none;
     position: fixed;
@@ -301,19 +181,11 @@
     width: 100%;
     height: 100%;
 }
-<<<<<<< HEAD
-
-=======
->>>>>>> 70f30834
 .modal-visible {
     display: flex;
     justify-content: center;
     align-items: center;
 }
-<<<<<<< HEAD
-
-=======
->>>>>>> 70f30834
 .modal-backdrop {
     position: fixed;
     top: 0;
@@ -323,10 +195,6 @@
     width: 100%;
     height: 100%;
 }
-<<<<<<< HEAD
-
-=======
->>>>>>> 70f30834
 .modal-content {
     position: relative;
     z-index: 2002;
@@ -338,29 +206,17 @@
     max-width: 400px;
     text-align: center;
 }
-<<<<<<< HEAD
-
-=======
->>>>>>> 70f30834
 #modal-message {
     margin-bottom: 20px;
     color: var(--herb-green);
     font-size: 16px;
     line-height: 1.5;
 }
-<<<<<<< HEAD
-
-=======
->>>>>>> 70f30834
 .modal-buttons {
     display: flex;
     justify-content: center;
     gap: 16px;
 }
-<<<<<<< HEAD
-
-=======
->>>>>>> 70f30834
 .modal-btn {
     transition: var(--transition);
     cursor: pointer;
@@ -369,109 +225,59 @@
     font-weight: 500;
     font-size: 16px;
 }
-<<<<<<< HEAD
-
-=======
->>>>>>> 70f30834
 .confirm-btn {
     border: none;
     background-color: var(--tomato-red);
     color: white;
 }
-<<<<<<< HEAD
-
-=======
->>>>>>> 70f30834
 .confirm-btn:hover {
     transform: translateY(-2px);
     box-shadow: 0 4px 8px rgba(0, 0, 0, 0.1);
     background-color: var(--dark-tomato-red);
 }
-<<<<<<< HEAD
-
-=======
->>>>>>> 70f30834
 .cancel-btn {
     border: 1px solid #ddd;
     background-color: white;
     color: var(--herb-green);
 }
-<<<<<<< HEAD
-
-=======
->>>>>>> 70f30834
 .cancel-btn:hover {
     transform: translateY(-2px);
     box-shadow: 0 4px 8px rgba(0, 0, 0, 0.1);
     background-color: var(--soft-off-white);
 }
-<<<<<<< HEAD
-
 @media (max-width: 768px) {
-
-=======
-@media (max-width: 768px) {
->>>>>>> 70f30834
     .cart-table th:nth-child(2),
     .cart-table td:nth-child(2) {
         display: none;
     }
-<<<<<<< HEAD
-
-=======
->>>>>>> 70f30834
     .product-thumbnail {
         width: 60px;
         height: 60px;
     }
-<<<<<<< HEAD
-
-=======
->>>>>>> 70f30834
     .cart-actions {
         flex-direction: column;
         gap: 10px;
     }
-<<<<<<< HEAD
-
-=======
->>>>>>> 70f30834
     .cart-actions-right {
         display: flex;
         flex-direction: column;
         gap: 10px;
         width: 100%;
     }
-<<<<<<< HEAD
-
-=======
->>>>>>> 70f30834
     .continue-shopping-btn,
     .checkout-btn,
     .clear-cart-btn {
         width: 100%;
         text-align: center;
     }
-<<<<<<< HEAD
-
-=======
->>>>>>> 70f30834
     .modal-content {
         padding: 20px;
         width: 95%;
     }
-<<<<<<< HEAD
-
-=======
->>>>>>> 70f30834
     .modal-buttons {
         flex-direction: column;
         gap: 10px;
     }
-<<<<<<< HEAD
-
-=======
->>>>>>> 70f30834
     .modal-btn {
         width: 100%;
     }
